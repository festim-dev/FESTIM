--- conflicted
+++ resolved
@@ -855,16 +855,7 @@
             if isinstance(export, exports.SurfaceQuantity):
                 if isinstance(
                     export,
-<<<<<<< HEAD
-                    (
-                        exports.SurfaceFlux,
-                        exports.TotalSurface,
-                        exports.AverageSurface,
-                        exports.AverageSurfaceTemperature,
-                    ),
-=======
-                    exports.SurfaceFlux | exports.TotalSurface | exports.AverageSurface,
->>>>>>> ca98eda4
+                    exports.SurfaceFlux | exports.TotalSurface | exports.AverageSurface, exports.AverageSurfaceTemperature,
                 ):
                     if len(self.advection_terms) > 0:
                         warnings.warn(
