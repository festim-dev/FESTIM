import warnings
from collections.abc import Callable

from mpi4py import MPI

import basix
import dolfinx
import numpy.typing as npt
import numpy as np
import tqdm.autonotebook
import ufl
from dolfinx import fem
from scifem import BlockedNewtonSolver
import adios4dolfinx

import festim.boundary_conditions
import festim.problem
from festim import (
    boundary_conditions,
    exports,
    k_B,
    problem,
)
from festim import (
    reaction as _reaction,
)
from festim import source as _source
from festim import (
    species as _species,
)
from festim import (
    subdomain as _subdomain,
)
from festim.advection import AdvectionTerm
from festim.helpers import as_fenics_constant, get_interpolation_points
from festim.mesh import Mesh

__all__ = ["HTransportProblemDiscontinuous", "HydrogenTransportProblem"]


class HydrogenTransportProblem(problem.ProblemBase):
    """
    Hydrogen Transport Problem.

    Args:
        mesh: The mesh
        subdomains: List containing the subdomains
        species: List containing the species
        reactions: List containing the reactions
        temperature: The temperature or a function describing the temperature as
            a model of either space or space and time. Unit (K)
        sources: The hydrogen sources
        initial_conditions: The initial conditions
        boundary_conditions: The boundary conditions
        exports (list of festim.Export): the exports of the model
        traps (list of F.Trap): the traps of the model
        advection_terms: the advection terms of the model

    Attributes:
        mesh : The mesh
        subdomains: The subdomains
        species: The species
        reactions: the reaction
        temperature: The temperature in unit `K`
        sources: The hydrogen sources
        initial_conditions: The initial conditions
        boundary_conditions: List of Dirichlet boundary conditions
        exports (list of festim.Export): the export
        traps (list of F.Trap): the traps of the model
        advection_terms: the advection terms of the model
        dx (dolfinx.fem.dx): the volume measure of the model
        ds (dolfinx.fem.ds): the surface measure of the model
        function_space (dolfinx.fem.FunctionSpaceBase): the function space of the
            model
        facet_meshtags (dolfinx.mesh.MeshTags): the facet meshtags of the model
        volume_meshtags (dolfinx.mesh.MeshTags): the volume meshtags of the
            model
        formulation (ufl.form.Form): the formulation of the model
        solver (dolfinx.nls.newton.NewtonSolver): the solver of the model
        multispecies (bool): True if the model has more than one species.
        temperature_fenics (fem.Constant or fem.Function): the
            temperature of the model as a fenics object (fem.Constant or
            fem.Function).
        temperature_expr (fem.Expression): the expression of the temperature
            that is used to update the temperature_fenics
        temperature_time_dependent (bool): True if the temperature is time
            dependent
        V_DG_0 (dolfinx.fem.FunctionSpaceBase): A DG function space of degree 0
            over domain
        V_DG_1 (dolfinx.fem.FunctionSpaceBase): A DG function space of degree 1
            over domain
        volume_subdomains (list of festim.VolumeSubdomain): the volume subdomains
            of the model
        surface_subdomains (list of festim.SurfaceSubdomain): the surface subdomains
            of the model


    Examples:
        Can be used as either

        .. highlight:: python
        .. code-block:: python

            import festim as F
            my_model = F.HydrogenTransportProblem()
            my_model.mesh = F.Mesh(...)
            my_model.subdomains = [F.Subdomain(...)]
            my_model.species = [F.Species(name="H"), F.Species(name="Trap")]
            my_model.temperature = 500
            my_model.sources = [F.ParticleSource(...)]
            my_model.boundary_conditions = [F.BoundaryCondition(...)]
            my_model.initialise()

        or

        .. highlight:: python
        .. code-block:: python

            my_model = F.HydrogenTransportProblem(
                mesh=F.Mesh(...),
                subdomains=[F.Subdomain(...)],
                species=[F.Species(name="H"), F.Species(name="Trap")],
            )
            my_model.initialise()

    """

    _temperature_as_function: fem.Function

    def __init__(
        self,
        mesh: Mesh | None = None,
        subdomains: (
            list[_subdomain.VolumeSubdomain | _subdomain.SurfaceSubdomain] | None
        ) = None,
        species: list[_species.Species] | None = None,
        reactions: list[_reaction.Reaction] | None = None,
        temperature: (
            float
            | int
            | fem.Constant
            | fem.Function
            | Callable[
                [npt.NDArray[dolfinx.default_scalar_type]],
                npt.NDArray[dolfinx.default_scalar_type],
            ]
            | Callable[
                [npt.NDArray[dolfinx.default_scalar_type], fem.Constant],
                npt.NDArray[dolfinx.default_scalar_type],
            ]
            | None
        ) = None,
        sources=None,
        initial_conditions=None,
        boundary_conditions=None,
        settings=None,
        exports=None,
        traps=None,
        advection_terms=None,
        petsc_options=None,
    ):
        super().__init__(
            mesh=mesh,
            sources=sources,
            exports=exports,
            subdomains=subdomains,
            boundary_conditions=boundary_conditions,
            settings=settings,
            petsc_options=petsc_options,
        )

        self.species = species or []
        self.temperature = temperature
        self.reactions = reactions or []
        self.initial_conditions = initial_conditions or []
        self.traps = traps or []
        self.advection_terms = advection_terms or []
        self.temperature_fenics = None
        self._vtxfiles: list[dolfinx.io.VTXWriter] = []

        self._element_for_traps = "DG"
        self.petcs_options = petsc_options

        self._temperature_as_function = None

    @property
    def temperature(self):
        return self._temperature

    @temperature.setter
    def temperature(self, value):
        if value is None:
            self._temperature = value
        elif isinstance(value, (float, int, fem.Constant, fem.Function)):
            self._temperature = value
        elif callable(value):
            self._temperature = value
        else:
            raise TypeError(
                "Value must be a float, int, fem.Constant, fem.Function, or callable"
            )

    @property
    def temperature_fenics(self):
        return self._temperature_fenics

    @temperature_fenics.setter
    def temperature_fenics(self, value):
        if value is None:
            self._temperature_fenics = value
            return
        elif not isinstance(
            value,
            (fem.Constant, fem.Function),
        ):
            raise TypeError("Value must be a fem.Constant or fem.Function")
        self._temperature_fenics = value

    @property
    def temperature_time_dependent(self):
        if self.temperature is None:
            return False
        if isinstance(self.temperature, fem.Constant | fem.Function):
            return False
        if callable(self.temperature):
            arguments = self.temperature.__code__.co_varnames
            return "t" in arguments
        else:
            return False

    @property
    def multispecies(self):
        return len(self.species) > 1

    @property
    def species(self) -> list[_species.Species]:
        return self._species

    @species.setter
    def species(self, value):
        # check that all species are of type festim.Species
        for spe in value:
            if not isinstance(spe, _species.Species):
                raise TypeError(
                    f"elements of species must be of type festim.Species not "
                    f"{type(spe)}"
                )
        self._species = value

    @property
    def facet_meshtags(self):
        return self._facet_meshtags

    @facet_meshtags.setter
    def facet_meshtags(self, value):
        if value is None:
            self._facet_meshtags = value
        elif isinstance(value, dolfinx.mesh.MeshTags):
            self._facet_meshtags = value
        else:
            raise TypeError("value must be of type dolfinx.mesh.MeshTags")

    @property
    def volume_meshtags(self):
        return self._volume_meshtags

    @volume_meshtags.setter
    def volume_meshtags(self, value):
        if value is None:
            self._volume_meshtags = value
        elif isinstance(value, dolfinx.mesh.MeshTags):
            self._volume_meshtags = value
        else:
            raise TypeError("value must be of type dolfinx.mesh.MeshTags")

    def initialise(self):
        self.create_species_from_traps()
        self.define_function_spaces()
        self.define_meshtags_and_measures()
        self.assign_functions_to_species()

        self.t = fem.Constant(self.mesh.mesh, 0.0)
        if self.settings.transient:
            # TODO should raise error if no stepsize is provided
            # TODO Should this be an attribute of festim.Stepsize?
            self._dt = as_fenics_constant(
                self.settings.stepsize.initial_value, self.mesh.mesh
            )

        self.create_implicit_species_value_fenics()

        self.define_temperature()
        self.define_boundary_conditions()
        self.convert_source_input_values_to_fenics_objects()
        self.convert_advection_term_to_fenics_objects()
        self.create_flux_values_fenics()
        self.create_initial_conditions()
        self.create_formulation()
        self.create_solver()
        self.initialise_exports()

    def create_implicit_species_value_fenics(self):
        """For each implicit species, create the value_fenics"""
        for reaction in self.reactions:
            for reactant in reaction.reactant:
                if isinstance(reactant, _species.ImplicitSpecies):
                    reactant.create_value_fenics(
                        mesh=self.mesh.mesh,
                        t=self.t,
                    )

    def create_species_from_traps(self):
        """Generate a species and reaction per trap defined in self.traps"""

        for trap in self.traps:
            trap.create_species_and_reaction()
            self.species.append(trap.trapped_concentration)
            self.reactions.append(trap.reaction)

    def define_temperature(self):
        """Sets the value of temperature_fenics_value. The type depends on
        self.temperature. If self.temperature is a function on t only, create
        a fem.Constant. Else, create an dolfinx.fem.Expression (stored in
        self.temperature_expr) to be updated, a dolfinx.fem.Function object
        is created from the Expression (stored in self.temperature_fenics_value).
        Raise a ValueError if temperature is None.
        """
        # check if temperature is None
        if self.temperature is None:
            raise ValueError("the temperature attribute needs to be defined")

        # if temperature is a float or int, create a fem.Constant
        elif isinstance(self.temperature, (float, int)):
            self.temperature_fenics = as_fenics_constant(
                self.temperature, self.mesh.mesh
            )
        # if temperature is a fem.Constant or function, pass it to temperature_fenics
        elif isinstance(self.temperature, (fem.Constant, fem.Function)):
            self.temperature_fenics = self.temperature

        # if temperature is callable, process accordingly
        elif callable(self.temperature):
            arguments = self.temperature.__code__.co_varnames
            if "t" in arguments and "x" not in arguments:
                if not isinstance(self.temperature(t=float(self.t)), (float, int)):
                    raise ValueError(
                        f"self.temperature should return a float or an int, not "
                        f"{type(self.temperature(t=float(self.t)))} "
                    )
                # only t is an argument
                self.temperature_fenics = as_fenics_constant(
                    mesh=self.mesh.mesh, value=self.temperature(t=float(self.t))
                )
            else:
                x = ufl.SpatialCoordinate(self.mesh.mesh)
                degree = 1
                element_temperature = basix.ufl.element(
                    basix.ElementFamily.P,
                    self.mesh.mesh.basix_cell(),
                    degree,
                    basix.LagrangeVariant.equispaced,
                )
                function_space_temperature = fem.functionspace(
                    self.mesh.mesh, element_temperature
                )
                self.temperature_fenics = fem.Function(function_space_temperature)
                kwargs = {}
                if "t" in arguments:
                    kwargs["t"] = self.t
                if "x" in arguments:
                    kwargs["x"] = x

                # store the expression of the temperature
                # to update the temperature_fenics later
                self.temperature_expr = fem.Expression(
                    self.temperature(**kwargs),
                    get_interpolation_points(function_space_temperature.element),
                )
                self.temperature_fenics.interpolate(self.temperature_expr)

    def initialise_exports(self):
        """Defines the export writers of the model, if field is given as
        a string, find species object in self.species"""

        for export in self.exports:
            if isinstance(export, festim.VTXTemperatureExport):
                self._temperature_as_function = (
                    self._get_temperature_field_as_function()
                )
                self._vtxfiles.append(
                    dolfinx.io.VTXWriter(
                        self._temperature_as_function.function_space.mesh.comm,
                        export.filename,
                        self._temperature_as_function,
                        engine="BP5",
                    )
                )
                continue

            # if name of species is given then replace with species object
            if isinstance(export.field, list):
                for idx, field in enumerate(export.field):
                    if isinstance(field, str):
                        export.field[idx] = _species.find_species_from_name(
                            field, self.species
                        )
            elif isinstance(export.field, str):
                export.field = _species.find_species_from_name(
                    export.field, self.species
                )

            # Initialize XDMFFile for writer
            if isinstance(export, exports.XDMFExport):
                export.define_writer(MPI.COMM_WORLD)
            if isinstance(export, exports.VTXSpeciesExport):
                functions = export.get_functions()
                if not export._checkpoint:
                    self._vtxfiles.append(
                        dolfinx.io.VTXWriter(
                            functions[0].function_space.mesh.comm,
                            export.filename,
                            functions,
                            engine="BP5",
                        )
                    )
<<<<<<< HEAD
                )

=======
                else:
                    adios4dolfinx.write_mesh(export.filename, mesh=self.mesh.mesh)
>>>>>>> ca98eda4
        # compute diffusivity function for surface fluxes

        spe_to_D_global = {}  # links species to global D function
        spe_to_D_global_expr = {}  # links species to D expression

        for export in self.exports:

            if isinstance(export, exports.SurfaceQuantity):
                if export.field in spe_to_D_global:
                    # if already computed then use the same D
                    D = spe_to_D_global[export.field]
                    D_expr = spe_to_D_global_expr[export.field]
                else:
                    # compute D and add it to the dict
                    D, D_expr = self.define_D_global(export.field)
                    spe_to_D_global[export.field] = D
                    spe_to_D_global_expr[export.field] = D_expr

                # add the global D to the export
                export.D = D
                export.D_expr = D_expr

            # reset the data and time for SurfaceQuantity and VolumeQuantity
            if isinstance(export, (exports.SurfaceQuantity, exports.VolumeQuantity)):
                export.t = []
                export.data = []

    def _get_temperature_field_as_function(self) -> dolfinx.fem.Function:
        """
        Based on the type of the temperature_fenics attribute, converts
        it as a Function to be used in VTX export

        Returns:
            the temperature field of the simulation
        """
        if isinstance(self.temperature_fenics, fem.Function):
            return self.temperature_fenics
        elif isinstance(self.temperature_fenics, fem.Constant):
            # use existing function space if function already exists
            if self._temperature_as_function is None:
                V = dolfinx.fem.functionspace(self.mesh.mesh, ("P", 1))
            else:
                V = self._temperature_as_function.function_space
            temperature_field = dolfinx.fem.Function(V)
            temperature_expr = fem.Expression(
                self.temperature_fenics,
                get_interpolation_points(V.element),
            )
            temperature_field.interpolate(temperature_expr)
            return temperature_field

    def define_D_global(self, species):
        """Defines the global diffusion coefficient for a given species

        Args:
            species (F.Species): the species

        Returns:
            dolfinx.fem.Function, dolfinx.fem.Expression: the global diffusion
                coefficient and the expression of the global diffusion coefficient
                for a given species
        """
        assert isinstance(species, _species.Species)

        D_0 = fem.Function(self.V_DG_0)
        E_D = fem.Function(self.V_DG_0)
        for vol in self.volume_subdomains:
            cell_indices = vol.locate_subdomain_entities(self.mesh.mesh)

            # replace values of D_0 and E_D by values from the material
            D_0.x.array[cell_indices] = vol.material.get_D_0(species=species)
            E_D.x.array[cell_indices] = vol.material.get_E_D(species=species)

        # create global D function
        D = fem.Function(self.V_DG_1)

        expr = D_0 * ufl.exp(
            -E_D / as_fenics_constant(k_B, self.mesh.mesh) / self.temperature_fenics
        )
        D_expr = fem.Expression(expr, get_interpolation_points(self.V_DG_1.element))
        D.interpolate(D_expr)
        return D, D_expr

    def define_function_spaces(self):
        """Creates the function space of the model, creates a mixed element if
        model is multispecies. Creates the main solution and previous solution
        function u and u_n. Create global DG function spaces of degree 0 and 1
        for the global diffusion coefficient"""

        # TODO: expose degree as a property to the user (element_degree ?) in ProblemBase
        degree = 1
        element_CG = basix.ufl.element(
            basix.ElementFamily.P,
            self.mesh.mesh.basix_cell(),
            degree,
            basix.LagrangeVariant.equispaced,
        )
        element_DG = basix.ufl.element(
            "DG",
            self.mesh.mesh.basix_cell(),
            degree,
            basix.LagrangeVariant.equispaced,
        )

        if not self.multispecies:
            element = element_CG
        else:
            elements = []
            for spe in self.species:
                if isinstance(spe, _species.Species):
                    if spe.mobile:
                        elements.append(element_CG)
                    elif self._element_for_traps == "DG":
                        elements.append(element_DG)
                    else:
                        elements.append(element_CG)
            element = basix.ufl.mixed_element(elements)

        self.function_space = fem.functionspace(self.mesh.mesh, element)

        # create global DG function spaces of degree 0 and 1
        element_DG0 = basix.ufl.element(
            "DG",
            self.mesh.mesh.basix_cell(),
            0,
            basix.LagrangeVariant.equispaced,
        )
        element_DG1 = basix.ufl.element(
            "DG",
            self.mesh.mesh.basix_cell(),
            1,
            basix.LagrangeVariant.equispaced,
        )
        self.V_DG_0 = fem.functionspace(self.mesh.mesh, element_DG0)
        self.V_DG_1 = fem.functionspace(self.mesh.mesh, element_DG1)

        self.u = fem.Function(self.function_space)
        self.u_n = fem.Function(self.function_space)

    def assign_functions_to_species(self):
        """Creates the solution, prev solution, test function and
        post-processing solution for each species, if model is multispecies,
        created a collapsed function space for each species"""

        if not self.multispecies:
            sub_solutions = [self.u]
            sub_prev_solution = [self.u_n]
            sub_test_functions = [ufl.TestFunction(self.function_space)]
            self.species[0].sub_function_space = self.function_space
            self.species[0].post_processing_solution = self.u
            self.species[0].sub_function = self.u
        else:
            sub_solutions = list(ufl.split(self.u))
            sub_prev_solution = list(ufl.split(self.u_n))
            sub_test_functions = list(ufl.TestFunctions(self.function_space))

            for idx, spe in enumerate(self.species):
                spe.sub_function_space = self.function_space.sub(idx)
                spe.sub_function = self.u.sub(
                    idx
                )  # TODO add this to discontinuous class
                spe.post_processing_solution = self.u.sub(idx).collapse()
                spe.collapsed_function_space, _ = self.function_space.sub(
                    idx
                ).collapse()

        for idx, spe in enumerate(self.species):
            spe.solution = sub_solutions[idx]
            spe.prev_solution = sub_prev_solution[idx]
            spe.test_function = sub_test_functions[idx]

    def define_boundary_conditions(self):
        # @jhdark this all_bcs could be a property
        # I just don't want to modify self.boundary_conditions

        # create all_bcs which includes all flux bcs from SurfaceReactionBC
        all_bcs = self.boundary_conditions.copy()
        for bc in self.boundary_conditions:
            if isinstance(bc, boundary_conditions.SurfaceReactionBC):
                all_bcs += bc.flux_bcs
                all_bcs.remove(bc)

        for bc in all_bcs:
            if isinstance(bc.species, str):
                # if name of species is given then replace with species object
                bc.species = _species.find_species_from_name(bc.species, self.species)
            if isinstance(bc, boundary_conditions.ParticleFluxBC):
                bc.create_value_fenics(
                    mesh=self.mesh.mesh,
                    temperature=self.temperature_fenics,
                    t=self.t,
                )

        super().define_boundary_conditions()

    def create_dirichletbc_form(self, bc):
        """Creates a dirichlet boundary condition form

        Args:
            bc (festim.DirichletBC): the boundary condition

        Returns:
            dolfinx.fem.bcs.DirichletBC: A representation of
                the boundary condition for modifying linear systems.
        """
        # create value_fenics
        if not self.multispecies:
            function_space_value = bc.species.sub_function_space
        else:
            function_space_value = bc.species.collapsed_function_space

        bc.create_value(
            temperature=self.temperature_fenics,
            function_space=function_space_value,
            t=self.t,
        )

        # get dofs
        if self.multispecies and isinstance(bc.value_fenics, (fem.Function)):
            function_space_dofs = (
                bc.species.sub_function_space,
                bc.species.collapsed_function_space,
            )
        else:
            function_space_dofs = bc.species.sub_function_space

        bc_dofs = bc.define_surface_subdomain_dofs(
            facet_meshtags=self.facet_meshtags,
            function_space=function_space_dofs,
        )

        # create form
        if not self.multispecies and isinstance(bc.value_fenics, (fem.Function)):
            # no need to pass the functionspace since value_fenics is already a Function
            function_space_form = None
        else:
            function_space_form = bc.species.sub_function_space

        form = fem.dirichletbc(
            value=bc.value_fenics,
            dofs=bc_dofs,
            V=function_space_form,
        )

        return form

    def convert_source_input_values_to_fenics_objects(self):
        """For each source create the value_fenics"""
        for source in self.sources:
            # create value_fenics for all F.ParticleSource objects
            if isinstance(source, _source.ParticleSource):
                source.value.convert_input_value(
                    function_space=self.function_space,
                    t=self.t,
                    temperature=self.temperature_fenics,
                    up_to_ufl_expr=True,
                )

    def convert_advection_term_to_fenics_objects(self):
        """For each advection term convert the input value"""

        for advec_term in self.advection_terms:
            advec_term.velocity.convert_input_value(
                function_space=self.function_space, t=self.t
            )

    def create_flux_values_fenics(self):
        """For each particle flux create the value_fenics"""
        for bc in self.boundary_conditions:
            # create value_fenics for all F.ParticleFluxBC objects
            if isinstance(bc, boundary_conditions.ParticleFluxBC):
                bc.create_value_fenics(
                    mesh=self.mesh.mesh,
                    temperature=self.temperature_fenics,
                    t=self.t,
                )

    def create_initial_conditions(self):
        """For each initial condition, create the value_fenics and assign it to
        the previous solution of the condition's species"""

        if len(self.initial_conditions) > 0 and not self.settings.transient:
            raise ValueError(
                "Initial conditions can only be defined for transient simulations"
            )

        for condition in self.initial_conditions:
            function_space_value = None
            if callable(condition.value):
                # if bc.value is a callable then need to provide a functionspace
                if not self.multispecies:
                    function_space_value = condition.species.sub_function_space
                else:
                    function_space_value = condition.species.collapsed_function_space

            condition.create_expr_fenics(
                mesh=self.mesh.mesh,
                temperature=self.temperature_fenics,
                function_space=function_space_value,
            )

            # assign to previous solution of species
            if not self.multispecies:
                condition.species.prev_solution.interpolate(condition.expr_fenics)
            else:
                idx = self.species.index(condition.species)
                self.u_n.sub(idx).interpolate(condition.expr_fenics)

    def create_formulation(self):
        """Creates the formulation of the model"""

        self.formulation = 0

        # add diffusion and time derivative for each species
        for spe in self.species:
            u = spe.solution
            u_n = spe.prev_solution
            v = spe.test_function

            for vol in self.volume_subdomains:
                D = vol.material.get_diffusion_coefficient(
                    self.mesh.mesh, self.temperature_fenics, spe
                )
                if spe.mobile:
                    self.formulation += ufl.dot(D * ufl.grad(u), ufl.grad(v)) * self.dx(
                        vol.id
                    )

                if self.settings.transient:
                    self.formulation += ((u - u_n) / self.dt) * v * self.dx(vol.id)

        for reaction in self.reactions:
            for reactant in reaction.reactant:
                if isinstance(reactant, festim.species.Species):
                    self.formulation += (
                        reaction.reaction_term(self.temperature_fenics)
                        * reactant.test_function
                        * self.dx(reaction.volume.id)
                    )

            # product
            if isinstance(reaction.product, list):
                products = reaction.product
            else:
                products = [reaction.product]
            for product in products:
                self.formulation += (
                    -reaction.reaction_term(self.temperature_fenics)
                    * product.test_function
                    * self.dx(reaction.volume.id)
                )
        # add sources
        for source in self.sources:
            self.formulation -= (
                source.value.fenics_object
                * source.species.test_function
                * self.dx(source.volume.id)
            )

        # add fluxes
        for bc in self.boundary_conditions:
            if isinstance(bc, boundary_conditions.ParticleFluxBC):
                self.formulation -= (
                    bc.value_fenics
                    * bc.species.test_function
                    * self.ds(bc.subdomain.id)
                )
            if isinstance(bc, boundary_conditions.SurfaceReactionBC):
                for flux_bc in bc.flux_bcs:
                    self.formulation -= (
                        flux_bc.value_fenics
                        * flux_bc.species.test_function
                        * self.ds(flux_bc.subdomain.id)
                    )

        for adv_term in self.advection_terms:
            # create vector functionspace based on the elements in the mesh

            for species in adv_term.species:
                conc = species.solution
                v = species.test_function
                vel = adv_term.velocity.fenics_object

                advection_term = ufl.inner(ufl.dot(ufl.grad(conc), vel), v) * self.dx(
                    adv_term.subdomain.id
                )
                self.formulation += advection_term

        # check if each species is defined in all volumes
        if not self.settings.transient:
            for spe in self.species:
                # if species mobile, already defined in diffusion term
                if not spe.mobile:
                    not_defined_in_volume = self.volume_subdomains.copy()
                    for vol in self.volume_subdomains:
                        # check reactions
                        for reaction in self.reactions:
                            if vol == reaction.volume:
                                if vol in not_defined_in_volume:
                                    not_defined_in_volume.remove(vol)

                    # add c = 0 to formulation where needed
                    for vol in not_defined_in_volume:
                        self.formulation += (
                            spe.solution * spe.test_function * self.dx(vol.id)
                        )

    def update_time_dependent_values(self):
        super().update_time_dependent_values()

        t = float(self.t)

        for reaction in self.reactions:
            for reactant in reaction.reactant:
                if isinstance(reactant, _species.ImplicitSpecies):
                    reactant.update_density(t=t)

        if (
            isinstance(self.temperature, fem.Function)
            or self.temperature_time_dependent
        ):
            for bc in self.boundary_conditions:
                if isinstance(
                    bc,
                    boundary_conditions.FixedConcentrationBC
                    | boundary_conditions.ParticleFluxBC,
                ):
                    if bc.temperature_dependent:
                        bc.update(t=t)

            for source in self.sources:
                if source.value.temperature_dependent:
                    source.value.update(t=t)

        if self.temperature_time_dependent:
            if isinstance(self.temperature_fenics, fem.Constant):
                self.temperature_fenics.value = self.temperature(t=t)
            elif isinstance(self.temperature_fenics, fem.Function):
                self.temperature_fenics.interpolate(self.temperature_expr)

        for advec_term in self.advection_terms:
            if advec_term.velocity.explicit_time_dependent:
                advec_term.velocity.update(t=t)

    def post_processing(self):
        """Post processes the model"""

        # update post-processing for mixed function space
        if self.multispecies:
            for spe in self.species:
                spe.post_processing_solution = spe.sub_function.collapse()

        if self.temperature_time_dependent:
            # update global D if temperature time dependent or internal
            # variables time dependent
            species_not_updated = self.species.copy()  # make a copy of the species
            for export in self.exports:
                if isinstance(export, exports.SurfaceFlux):
                    # if the D of the species has not been updated yet
                    if export.field in species_not_updated:
                        export.D.interpolate(export.D_expr)
                        species_not_updated.remove(export.field)

        for export in self.exports:
            if (
                isinstance(export, festim.VTXTemperatureExport)
                and self.temperature_time_dependent
            ):
                self._temperature_as_function.interpolate(
                    self._get_temperature_field_as_function()
                )
            # TODO if export type derived quantity
            if isinstance(export, exports.SurfaceQuantity):
                if isinstance(
                    export,
                    exports.SurfaceFlux | exports.TotalSurface | exports.AverageSurface,
                ):
                    if len(self.advection_terms) > 0:
                        warnings.warn(
                            "Advection terms are not currently accounted for in the "
                            "evaluation of surface flux values"
                        )
                    export.compute(
                        self.ds,
                    )
                else:
                    export.compute()
                # update export data
                export.t.append(float(self.t))

                # if filename given write export data to file
                if export.filename is not None:
                    export.write(t=float(self.t))
            elif isinstance(export, exports.VolumeQuantity):
                if isinstance(export, (exports.TotalVolume, exports.AverageVolume)):
                    export.compute(self.dx)
                else:
                    export.compute()
                # update export data
                export.t.append(float(self.t))

                # if filename given write export data to file
                if export.filename is not None:
                    export.write(t=float(self.t))
            if isinstance(export, exports.XDMFExport):
                export.write(float(self.t))

            if isinstance(export, exports.VTXSpeciesExport):
                if export._checkpoint:
                    for field in export.field:
                        adios4dolfinx.write_function(
                            export.filename,
                            field.post_processing_solution,
                            time=float(self.t),
                            name=field.name,
                        )
        # should we move this to problem.ProblemBase?
        for vtxfile in self._vtxfiles:
            vtxfile.write(float(self.t))


class HTransportProblemDiscontinuous(HydrogenTransportProblem):
    interfaces: list[_subdomain.Interface]
    petsc_options: dict
    surface_to_volume: dict

    def __init__(
        self,
        mesh=None,
        subdomains=None,
        species=None,
        reactions=None,
        temperature=None,
        sources=None,
        initial_conditions=None,
        boundary_conditions=None,
        settings=None,
        exports=None,
        traps=None,
        interfaces: list[_subdomain.Interface] | None = None,
        surface_to_volume: dict | None = None,
        petsc_options: dict | None = None,
    ):
        """Class for a multi-material hydrogen transport problem
        For other arguments see ``festim.HydrogenTransportProblem``.

        Args:
            interfaces (list, optional): list of interfaces (``festim.Interface``
                objects). Defaults to None.
            surface_to_volume (dict, optional): correspondance dictionary linking
                each ``festim.SurfaceSubdomain`` objects to a ``festim.VolumeSubdomain``
                object). Defaults to None.
            petsc_options (dict, optional): petsc options to be passed to the
                ``festim.NewtonSolver`` object. If None, the default options are:
                ```
                default_petsc_options = {
                    "ksp_type": "preonly",
                    "pc_type": "lu",
                    "pc_factor_mat_solver_type": "mumps",
                }
                ```
                Defaults to None.
        """
        super().__init__(
            mesh,
            subdomains,
            species,
            reactions,
            temperature,
            sources,
            initial_conditions,
            boundary_conditions,
            settings,
            exports,
            traps,
        )
        self.interfaces = interfaces or []
        self.surface_to_volume = surface_to_volume or {}
        default_petsc_options = {
            "ksp_type": "preonly",
            "pc_type": "lu",
            "pc_factor_mat_solver_type": "mumps",
        }
        self.petsc_options = petsc_options or default_petsc_options
        self._vtxfiles: list[dolfinx.io.VTXWriter] = []

    def initialise(self):
        # check that all species have a list of F.VolumeSubdomain as this is
        # different from F.HydrogenTransportProblem
        for spe in self.species:
            if not isinstance(spe.subdomains, list):
                raise TypeError("subdomains attribute should be list")

        self.define_meshtags_and_measures()

        # create submeshes and transfer meshtags to subdomains
        for subdomain in self.volume_subdomains:
            subdomain.create_subdomain(self.mesh.mesh, self.volume_meshtags)
            subdomain.transfer_meshtag(self.mesh.mesh, self.facet_meshtags)

        for interface in self.interfaces:
            interface.mt = self.volume_meshtags
            interface.parent_mesh = self.mesh.mesh

        self.create_species_from_traps()

        self.t = fem.Constant(self.mesh.mesh, 0.0)
        if self.settings.transient:
            # TODO should raise error if no stepsize is provided
            # TODO Should this be an attribute of festim.Stepsize?
            self._dt = as_fenics_constant(
                self.settings.stepsize.initial_value, self.mesh.mesh
            )

        self.create_implicit_species_value_fenics()

        for subdomain in self.volume_subdomains:
            self.define_function_spaces(subdomain)

        self.define_temperature()
        self.convert_source_input_values_to_fenics_objects()
        self.convert_advection_term_to_fenics_objects()
        self.create_flux_values_fenics()
        self.create_initial_conditions()

        for subdomain in self.volume_subdomains:
            self.create_subdomain_formulation(subdomain)
            subdomain.u.name = f"u_{subdomain.id}"

        self.define_boundary_conditions()
        self.create_formulation()
        self.create_solver()
        self.initialise_exports()

    def create_dirichletbc_form(self, bc: boundary_conditions.FixedConcentrationBC):
        """
        Creates the ``value_fenics`` attribute for a given
        ``festim.FixedConcentrationBC`` and returns the appropriate
        ``dolfinx.fem.DirichletBC`` object.

        Args:
            bc (festim.FixedConcentrationBC): the dirichlet BC

        Returns:
            dolfinx.fem.DirichletBC: the appropriate dolfinx representation
                generated from ``dolfinx.fem.dirichletbc()``
        """
        fdim = self.mesh.mesh.topology.dim - 1
        volume_subdomain = self.surface_to_volume[bc.subdomain]
        sub_V = bc.species.subdomain_to_function_space[volume_subdomain]
        collapsed_V, _ = sub_V.collapse()

        bc.create_value(
            temperature=self.temperature_fenics,
            function_space=collapsed_V,
            t=self.t,
        )

        volume_subdomain.submesh.topology.create_connectivity(
            volume_subdomain.submesh.topology.dim - 1,
            volume_subdomain.submesh.topology.dim,
        )

        # mapping between sub_function space and collapsed is only needed if
        # value_fenics is a function of the collapsed space
        if isinstance(bc.value_fenics, fem.Function):
            function_space_dofs = (sub_V, collapsed_V)
        else:
            function_space_dofs = sub_V

        bc_dofs = dolfinx.fem.locate_dofs_topological(
            function_space_dofs,
            fdim,
            volume_subdomain.ft.find(bc.subdomain.id),
        )
        form = dolfinx.fem.dirichletbc(bc.value_fenics, bc_dofs, sub_V)
        return form

    def create_initial_conditions(self):
        if self.initial_conditions:
            raise NotImplementedError(
                "initial conditions not yet implemented for discontinuous"
            )

    def define_function_spaces(self, subdomain: _subdomain.VolumeSubdomain):
        """
        Creates appropriate function space and functions for a given subdomain (submesh)
        based on the number of species existing in this subdomain. Then stores the functionspace,
        the current solution (``u``) and the previous solution (``u_n``) functions. It also populates the
        correspondance dicts attributes of the species (eg. ``species.subdomain_to_solution``,
        ``species.subdomain_to_test_function``, etc) for easy access to the right subfunctions,
        sub-testfunctions etc.

        Args:
            subdomain (F.VolumeSubdomain): a subdomain of the geometry
        """
        # get number of species defined in the subdomain
        all_species = [
            species for species in self.species if subdomain in species.subdomains
        ]

        # instead of using the set function we use a list to keep the order
        unique_species = []
        for species in all_species:
            if species not in unique_species:
                unique_species.append(species)
        nb_species = len(unique_species)

        degree = 1
        element_CG = basix.ufl.element(
            basix.ElementFamily.P,
            subdomain.submesh.basix_cell(),
            degree,
            basix.LagrangeVariant.equispaced,
        )
        element = basix.ufl.mixed_element([element_CG] * nb_species)
        V = dolfinx.fem.functionspace(subdomain.submesh, element)
        u = dolfinx.fem.Function(V)
        u_n = dolfinx.fem.Function(V)

        # store attributes in the subdomain object
        subdomain.u = u
        subdomain.u_n = u_n

        # split the functions and assign the subfunctions to the species
        us = list(ufl.split(u))
        u_ns = list(ufl.split(u_n))
        vs = list(ufl.TestFunctions(V))
        for i, species in enumerate(unique_species):
            species.subdomain_to_solution[subdomain] = us[i]
            species.subdomain_to_prev_solution[subdomain] = u_ns[i]
            species.subdomain_to_test_function[subdomain] = vs[i]
            species.subdomain_to_function_space[subdomain] = V.sub(i)
            species.subdomain_to_post_processing_solution[subdomain] = u.sub(
                i
            ).collapse()
            species.subdomain_to_collapsed_function_space[subdomain] = V.sub(
                i
            ).collapse()
            name = f"{species.name}_{subdomain.id}"
            species.subdomain_to_post_processing_solution[subdomain].name = name

    def convert_source_input_values_to_fenics_objects(self):
        """For each source create the value_fenics"""
        for source in self.sources:
            # create value_fenics for all F.ParticleSource objects
            if isinstance(source, _source.ParticleSource):
                for subdomain in source.species.subdomains:
                    V = source.species.subdomain_to_function_space[subdomain]

                    source.value.convert_input_value(
                        function_space=V,
                        t=self.t,
                        temperature=self.temperature_fenics,
                        up_to_ufl_expr=True,
                    )

    def convert_advection_term_to_fenics_objects(self):
        """For each advection term convert the input value"""

        for advec_term in self.advection_terms:
            if isinstance(advec_term, AdvectionTerm):
                for spe in advec_term.species:
                    for subdomain in spe.subdomains:
                        V = spe.subdomain_to_function_space[subdomain]

                        advec_term.velocity.convert_input_value(
                            function_space=V, t=self.t
                        )

    def create_subdomain_formulation(self, subdomain: _subdomain.VolumeSubdomain):
        """
        Creates the variational formulation for each subdomain and stores it in ``subdomain.F``

        Args:
            subdomain (F.VolumeSubdomain): a subdomain of the geometry
        """
        form = 0
        # add diffusion and time derivative for each species
        for spe in self.species:
            if subdomain not in spe.subdomains:
                continue
            u = spe.subdomain_to_solution[subdomain]
            u_n = spe.subdomain_to_prev_solution[subdomain]
            v = spe.subdomain_to_test_function[subdomain]

            D = subdomain.material.get_diffusion_coefficient(
                self.mesh.mesh, self.temperature_fenics, spe
            )
            if self.settings.transient:
                form += ((u - u_n) / self.dt) * v * self.dx(subdomain.id)

            if spe.mobile:
                form += ufl.inner(D * ufl.grad(u), ufl.grad(v)) * self.dx(subdomain.id)

        # add reaction terms
        for reaction in self.reactions:
            if reaction.volume != subdomain:
                continue
            for species in reaction.reactant + reaction.product:
                if isinstance(species, festim.species.Species):
                    # TODO remove
                    # temporarily overide the solution to the one of the subdomain
                    species.solution = species.subdomain_to_solution[subdomain]

            # reactant
            for reactant in reaction.reactant:
                if isinstance(reactant, festim.species.Species):
                    form += (
                        reaction.reaction_term(self.temperature_fenics)
                        * reactant.subdomain_to_test_function[subdomain]
                        * self.dx(subdomain.id)
                    )

            # product
            if isinstance(reaction.product, list):
                products = reaction.product
            else:
                products = [reaction.product]
            for product in products:
                form += (
                    -reaction.reaction_term(self.temperature_fenics)
                    * product.subdomain_to_test_function[subdomain]
                    * self.dx(subdomain.id)
                )

        # add fluxes
        for bc in self.boundary_conditions:
            if isinstance(bc, boundary_conditions.ParticleFluxBC):
                # check that the bc is applied on a surface
                # belonging to this subdomain
                if subdomain == self.surface_to_volume[bc.subdomain]:
                    v = bc.species.subdomain_to_test_function[subdomain]
                    form -= bc.value_fenics * v * self.ds(bc.subdomain.id)

        # add volumetric sources
        for source in self.sources:
            v = source.species.subdomain_to_test_function[subdomain]
            if source.volume == subdomain:
                form -= source.value.fenics_object * v * self.dx(subdomain.id)

        # add advection
        for adv_term in self.advection_terms:
            if adv_term.subdomain != subdomain:
                continue

            for spe in adv_term.species:
                v = spe.subdomain_to_test_function[subdomain]
                conc = spe.subdomain_to_solution[subdomain]

                vel = adv_term.velocity.fenics_object

                form += ufl.inner(ufl.dot(ufl.grad(conc), vel), v) * self.dx(
                    subdomain.id
                )

        # store the form in the subdomain object
        subdomain.F = form

    def create_formulation(self):
        """
        Takes all the formulations for each subdomain and adds the interface conditions.

        Finally compute the jacobian matrix and store it in the ``J`` attribute,
        adds the ``entity_maps`` to the forms and store them in the ``forms`` attribute
        """
        mesh = self.mesh.mesh
        mt = self.facet_meshtags

        for interface in self.interfaces:
            interface.mesh = mesh
            interface.mt = mt

        integral_data = [
            interface.compute_mapped_interior_facet_data(mesh)
            for interface in self.interfaces
        ]
        [interface.pad_parent_maps() for interface in self.interfaces]
        dInterface = ufl.Measure("dS", domain=mesh, subdomain_data=integral_data)

        def mixed_term(u, v, n):
            return ufl.dot(ufl.grad(u), n) * v

        n = ufl.FacetNormal(mesh)
        cr = ufl.Circumradius(mesh)

        entity_maps = {
            sd.submesh: sd.parent_to_submesh for sd in self.volume_subdomains
        }
        for interface in self.interfaces:
            gamma = interface.penalty_term

            subdomain_0, subdomain_1 = interface.subdomains
            res = interface.restriction
            n_0 = n(res[0])
            h_0 = 2 * cr(res[0])
            h_1 = 2 * cr(res[1])

            all_mobile_species = [spe for spe in self.species if spe.mobile]
            if len(all_mobile_species) > 1:
                raise NotImplementedError("Multiple mobile species not implemented")
            H = all_mobile_species[0]
            v_b = H.subdomain_to_test_function[subdomain_0](res[0])
            v_t = H.subdomain_to_test_function[subdomain_1](res[1])

            u_b = H.subdomain_to_solution[subdomain_0](res[0])
            u_t = H.subdomain_to_solution[subdomain_1](res[1])

            K_b = subdomain_0.material.get_solubility_coefficient(
                self.mesh.mesh, self.temperature_fenics(res[0]), H
            )
            K_t = subdomain_1.material.get_solubility_coefficient(
                self.mesh.mesh, self.temperature_fenics(res[1]), H
            )

            F_0 = -0.5 * mixed_term((u_b + u_t), v_b, n_0) * dInterface(
                interface.id
            ) - 0.5 * mixed_term(v_b, (u_b / K_b - u_t / K_t), n_0) * dInterface(
                interface.id
            )

            F_1 = +0.5 * mixed_term((u_b + u_t), v_t, n_0) * dInterface(
                interface.id
            ) - 0.5 * mixed_term(v_t, (u_b / K_b - u_t / K_t), n_0) * dInterface(
                interface.id
            )
            F_0 += (
                2
                * gamma
                / (h_0 + h_1)
                * (u_b / K_b - u_t / K_t)
                * v_b
                * dInterface(interface.id)
            )
            F_1 += (
                -2
                * gamma
                / (h_0 + h_1)
                * (u_b / K_b - u_t / K_t)
                * v_t
                * dInterface(interface.id)
            )

            subdomain_0.F += F_0
            subdomain_1.F += F_1

        J = []
        # this is the symbolic differentiation of the Jacobian
        for subdomain1 in self.volume_subdomains:
            jac = []
            for subdomain2 in self.volume_subdomains:
                jac.append(
                    ufl.derivative(subdomain1.F, subdomain2.u),
                )
            J.append(jac)
        # compile jacobian (J) and residual (F)
        self.forms = dolfinx.fem.form(
            [subdomain.F for subdomain in self.volume_subdomains],
            entity_maps=entity_maps,
            jit_options={
                "cffi_extra_compile_args": ["-O3", "-march=native"],
                "cffi_libraries": ["m"],
            },
        )
        self.J = dolfinx.fem.form(
            J,
            entity_maps=entity_maps,
            jit_options={
                "cffi_extra_compile_args": ["-O3", "-march=native"],
                "cffi_libraries": ["m"],
            },
        )

    def create_solver(self):
        self.solver = BlockedNewtonSolver(
            self.forms,
            [subdomain.u for subdomain in self.volume_subdomains],
            J=self.J,
            bcs=self.bc_forms,
            petsc_options=self.petsc_options,
        )
        self.solver.max_iterations = self.settings.max_iterations
        self.solver.convergence_criterion = self.settings.convergence_criterion
        self.solver.atol = self.settings.atol
        self.solver.rtol = self.settings.rtol

    def create_flux_values_fenics(self):
        """For each particle flux create the ``value_fenics`` attribute"""
        for bc in self.boundary_conditions:
            if isinstance(bc, boundary_conditions.ParticleFluxBC):
                volume_subdomain = self.surface_to_volume[bc.subdomain]
                bc.create_value_fenics(
                    mesh=volume_subdomain.submesh,
                    temperature=self.temperature_fenics,
                    t=self.t,
                )

    def initialise_exports(self):
        for export in self.exports:
            if isinstance(export, exports.VTXSpeciesExport):
                functions = export.get_functions()
                if not export._checkpoint:
                    self._vtxfiles.append(
                        dolfinx.io.VTXWriter(
                            functions[0].function_space.mesh.comm,
                            export.filename,
                            functions,
                            engine="BP5",
                        )
                    )
                else:
                    raise NotImplementedError(
                        f"Export type {type(export)} not implemented for mixed-domain approach"
                    )
            else:
                raise NotImplementedError(f"Export type {type(export)} not implemented")

    def post_processing(self):
        # update post-processing solutions (for each species in each subdomain)
        # with new solution
        for subdomain in self.volume_subdomains:
            for species in self.species:
                if subdomain not in species.subdomains:
                    continue
                collapsed_function = species.subdomain_to_post_processing_solution[
                    subdomain
                ]
                u = subdomain.u
                v0_to_V = species.subdomain_to_collapsed_function_space[subdomain][1]
                collapsed_function.x.array[:] = u.x.array[v0_to_V]

        for vtxfile in self._vtxfiles:
            vtxfile.write(float(self.t))

        for export in self.exports:
            if not isinstance(export, exports.VTXSpeciesExport):
                raise NotImplementedError(f"Export type {type(export)} not implemented")
            if isinstance(export, exports.VTXSpeciesExport):
                if export._checkpoint:
                    raise NotImplementedError(
                        f"Export type {type(export)} not implemented for mixed-domain approach"
                    )

    def iterate(self):
        """Iterates the model for a given time step"""
        if self.show_progress_bar:
            self.progress_bar.update(
                min(self.dt.value, abs(self.settings.final_time - self.t.value))
            )
        self.t.value += self.dt.value

        self.update_time_dependent_values()

        # Solve main problem
        self.solver.solve()

        # post processing
        self.post_processing()

        # update previous solution
        for subdomain in self.volume_subdomains:
            subdomain.u_n.x.array[:] = subdomain.u.x.array[:]

        # adapt stepsize
        if self.settings.stepsize.adaptive:
            raise NotImplementedError("Adaptive stepsize not implemented")

    def run(self):
        if self.settings.transient:
            # Solve transient
            if self.show_progress_bar:
                self.progress_bar = tqdm.autonotebook.tqdm(
                    desc=f"Solving {self.__class__.__name__}",
                    total=self.settings.final_time,
                    unit_scale=True,
                )
            while self.t.value < self.settings.final_time:
                self.iterate()
            if self.show_progress_bar:
                self.progress_bar.refresh()  # refresh progress bar to show 100%
        else:
            # Solve steady-state
            self.solver.solve()
            self.post_processing()

    def __del__(self):
        for vtxfile in self._vtxfiles:
            vtxfile.close()


class HTransportProblemPenalty(HTransportProblemDiscontinuous):
    def create_formulation(self):
        """
        Takes all the formulations for each subdomain and adds the interface conditions.

        Finally compute the jacobian matrix and store it in the ``J`` attribute,
        adds the ``entity_maps`` to the forms and store them in the ``forms`` attribute
        """
        mesh = self.mesh.mesh
        mt = self.facet_meshtags

        for interface in self.interfaces:
            interface.mesh = mesh
            interface.mt = mt

        integral_data = [
            interface.compute_mapped_interior_facet_data(mesh)
            for interface in self.interfaces
        ]
        [interface.pad_parent_maps() for interface in self.interfaces]
        dInterface = ufl.Measure("dS", domain=mesh, subdomain_data=integral_data)

        entity_maps = {
            sd.submesh: sd.parent_to_submesh for sd in self.volume_subdomains
        }
        for interface in self.interfaces:
            subdomain_0, subdomain_1 = interface.subdomains
            res = interface.restriction

            all_mobile_species = [spe for spe in self.species if spe.mobile]
            if len(all_mobile_species) > 1:
                raise NotImplementedError("Multiple mobile species not implemented")
            H = all_mobile_species[0]
            v_b = H.subdomain_to_test_function[subdomain_0](res[0])
            v_t = H.subdomain_to_test_function[subdomain_1](res[1])

            u_b = H.subdomain_to_solution[subdomain_0](res[0])
            u_t = H.subdomain_to_solution[subdomain_1](res[1])

            K_b = subdomain_0.material.get_solubility_coefficient(
                self.mesh.mesh, self.temperature_fenics(res[0]), H
            )
            K_t = subdomain_1.material.get_solubility_coefficient(
                self.mesh.mesh, self.temperature_fenics(res[1]), H
            )

            if (
                subdomain_0.material.solubility_law
                == subdomain_1.material.solubility_law
            ):
                left = u_b / K_b
                right = u_t / K_t
            else:
                if subdomain_0.material.solubility_law == "henry":
                    left = u_b / K_b
                elif subdomain_0.material.solubility_law == "sievert":
                    left = (u_b / K_b) ** 2
                else:
                    raise ValueError(
                        f"Unknown material law {subdomain_0.material.solubility_law}"
                    )

                if subdomain_1.material.solubility_law == "henry":
                    right = u_t / K_t
                elif subdomain_1.material.solubility_law == "sievert":
                    right = (u_t / K_t) ** 2
                else:
                    raise ValueError(
                        f"Unknown material law {subdomain_1.material.solubility_law}"
                    )

            equality = right - left

            F_0 = (
                interface.penalty_term
                * ufl.inner(equality, v_b)
                * dInterface(interface.id)
            )
            F_1 = (
                -interface.penalty_term
                * ufl.inner(equality, v_t)
                * dInterface(interface.id)
            )

            subdomain_0.F += F_0
            subdomain_1.F += F_1

        J = []
        # this is the symbolic differentiation of the Jacobian
        for subdomain1 in self.volume_subdomains:
            jac = []
            for subdomain2 in self.volume_subdomains:
                jac.append(
                    ufl.derivative(subdomain1.F, subdomain2.u),
                )
            J.append(jac)
        # compile jacobian (J) and residual (F)
        self.forms = dolfinx.fem.form(
            [subdomain.F for subdomain in self.volume_subdomains],
            entity_maps=entity_maps,
        )
        self.J = dolfinx.fem.form(J, entity_maps=entity_maps)<|MERGE_RESOLUTION|>--- conflicted
+++ resolved
@@ -423,13 +423,9 @@
                             engine="BP5",
                         )
                     )
-<<<<<<< HEAD
-                )
-
-=======
                 else:
                     adios4dolfinx.write_mesh(export.filename, mesh=self.mesh.mesh)
->>>>>>> ca98eda4
+
         # compute diffusivity function for surface fluxes
 
         spe_to_D_global = {}  # links species to global D function
