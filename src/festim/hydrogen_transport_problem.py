--- conflicted
+++ resolved
@@ -6,10 +6,7 @@
 import adios4dolfinx
 import basix
 import dolfinx
-<<<<<<< HEAD
-=======
 import numpy as np
->>>>>>> a02ed4b8
 import numpy.typing as npt
 import tqdm.autonotebook
 import ufl
