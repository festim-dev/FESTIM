--- conflicted
+++ resolved
@@ -46,23 +46,15 @@
     get_interpolation_points,
 )
 from .hydrogen_transport_problem import (
-<<<<<<< HEAD
     HydrogenTransportProblemDiscontinuous,
     HydrogenTransportProblem,
     HydrogenTransportProblemDiscontinuousChangeVar,
-)
-from .initial_condition import InitialCondition, InitialTemperature
-=======
-    HTransportProblemDiscontinuous,
-    HTransportProblemPenalty,
-    HydrogenTransportProblem,
 )
 from .initial_condition import (
     InitialCondition,
     InitialTemperature,
     read_function_from_file,
 )
->>>>>>> cc12858a
 from .material import Material
 from .mesh.mesh import Mesh
 from .mesh.mesh_1d import Mesh1D
@@ -72,11 +64,7 @@
 from .reaction import Reaction
 from .settings import Settings
 from .source import HeatSource, ParticleSource, SourceBase
-<<<<<<< HEAD
 from .species import ImplicitSpecies, Species, find_species_from_name
-=======
-from .species import ImplicitSpecies, Species, SpeciesChangeVar, find_species_from_name
->>>>>>> cc12858a
 from .stepsize import Stepsize
 from .subdomain.interface import Interface
 from .subdomain.surface_subdomain import SurfaceSubdomain, find_surface_from_id
