import dolfinx.mesh
import numpy as np

from festim.subdomain.surface_subdomain import SurfaceSubdomain


class SurfaceSubdomain1D(SurfaceSubdomain):
    """
    Surface subdomain class for 1D cases

    Args:
        id (int): the id of the surface subdomain
        x (float): the x coordinate of the surface subdomain

    Attributes:
        id (int): the id of the surface subdomain
        x (float): the x coordinate of the surface subdomain

<<<<<<< HEAD
    Usage:
        >>> import festim as F
        >>> surf_subdomain = F.SurfaceSubdomain1D(id=1, x=1)
=======
    Examples:

        .. testsetup:: SurfaceSubdomain1D

            from festim import SurfaceSubdomain1D

        .. testcode:: SurfaceSubdomain1D

            SurfaceSubdomain1D(id=1, x=1)
>>>>>>> db928e53
    """

    # FIXME: Rename this to _id and use getter/setter
    id: int
    x: float

    def __init__(self, id: int, x: float) -> None:
        super().__init__(id)
        self.x = x

    def locate_boundary_facet_indices(self, mesh: dolfinx.mesh.Mesh):
        """Locates the dof of the surface subdomain within the function space
        and return the index of the dof

        Args:
            mesh (dolfinx.mesh.Mesh): the mesh of the simulation

        Returns:
            index (np.array): the first value in the list of surface facet
                indices of the subdomain
        """
        assert mesh.geometry.dim == 1, "This method is only for 1D meshes"
        indices = dolfinx.mesh.locate_entities_boundary(
            mesh, 0, lambda x: np.isclose(x[0], self.x)
        )
        return indices<|MERGE_RESOLUTION|>--- conflicted
+++ resolved
@@ -16,11 +16,6 @@
         id (int): the id of the surface subdomain
         x (float): the x coordinate of the surface subdomain
 
-<<<<<<< HEAD
-    Usage:
-        >>> import festim as F
-        >>> surf_subdomain = F.SurfaceSubdomain1D(id=1, x=1)
-=======
     Examples:
 
         .. testsetup:: SurfaceSubdomain1D
@@ -30,7 +25,6 @@
         .. testcode:: SurfaceSubdomain1D
 
             SurfaceSubdomain1D(id=1, x=1)
->>>>>>> db928e53
     """
 
     # FIXME: Rename this to _id and use getter/setter
