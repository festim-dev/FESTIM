from dolfinx import fem
from dolfinx.nls.petsc import NewtonSolver
from dolfinx.io import XDMFFile
import basix
import ufl
from mpi4py import MPI
from dolfinx.fem import Function, form, assemble_scalar
from dolfinx.mesh import meshtags
from ufl import TestFunction, dot, grad, Measure, FacetNormal
import numpy as np
import tqdm.autonotebook


import festim as F


class HydrogenTransportProblem:
    """
    Hydrogen Transport Problem.

    Args:
        mesh (festim.Mesh): the mesh of the model
        subdomains (list of festim.Subdomain): the subdomains of the model
        species (list of festim.Species): the species of the model
        temperature (float, int, fem.Constant, fem.Function or callable): the
            temperature of the model
        sources (list of festim.Source): the hydrogen sources of the model
        boundary_conditions (list of festim.BoundaryCondition): the boundary
            conditions of the model
        solver_parameters (dict): the solver parameters of the model
        exports (list of festim.Export): the exports of the model

    Attributes:
        mesh (festim.Mesh): the mesh of the model
        subdomains (list of festim.Subdomain): the subdomains of the model
        species (list of festim.Species): the species of the model
        temperature (float, int, fem.Constant, fem.Function or callable): the
            temperature of the model
        boundary_conditions (list of festim.BoundaryCondition): the boundary
            conditions of the model
        solver_parameters (dict): the solver parameters of the model
        exports (list of festim.Export): the exports of the model
        dx (dolfinx.fem.dx): the volume measure of the model
        ds (dolfinx.fem.ds): the surface measure of the model
        function_space (dolfinx.fem.FunctionSpace): the function space of the
            model
        facet_meshtags (dolfinx.mesh.MeshTags): the facet tags of the model
        volume_meshtags (dolfinx.mesh.MeshTags): the volume tags of the
            model
        formulation (ufl.form.Form): the formulation of the model
        solver (dolfinx.nls.newton.NewtonSolver): the solver of the model
        multispecies (bool): True if the model has more than one species.
        temperature_fenics (fem.Constant or fem.Function): the
            temperature of the model as a fenics object (fem.Constant or
            fem.Function).
        temperature_expr (fem.Expression): the expression of the temperature
            that is used to update the temperature_fenics
        temperature_time_dependent (bool): True if the temperature is time


    Usage:
        >>> import festim as F
        >>> my_model = F.HydrogenTransportProblem()
        >>> my_model.mesh = F.Mesh(...)
        >>> my_model.subdomains = [F.Subdomain(...)]
        >>> my_model.species = [F.Species(name="H"), F.Species(name="Trap")]
        >>> my_model.temperature = 500
        >>> my_model.sources = [F.Source(...)]
        >>> my_model.boundary_conditions = [F.BoundaryCondition(...)]
        >>> my_model.initialise()

        or

        >>> my_model = F.HydrogenTransportProblem(
        ...     mesh=F.Mesh(...),
        ...     subdomains=[F.Subdomain(...)],
        ...     species=[F.Species(name="H"), F.Species(name="Trap")],
        ... )
        >>> my_model.initialise()

    """

    def __init__(
        self,
        mesh=None,
        subdomains=[],
        species=[],
        temperature=None,
        sources=[],
        boundary_conditions=[],
        settings=None,
        exports=[],
    ) -> None:
        self.mesh = mesh
        self.subdomains = subdomains
        self.species = species
        self.temperature = temperature
        self.sources = sources
        self.boundary_conditions = boundary_conditions
        self.settings = settings
        self.exports = exports

        self.dx = None
        self.ds = None
        self.function_space = None
        self.facet_meshtags = None
        self.volume_meshtags = None
        self.formulation = None
        self.volume_subdomains = []
        self.bc_forms = []
        self.temperature_fenics = None

    @property
    def temperature(self):
        return self._temperature

    @temperature.setter
    def temperature(self, value):
        if value is None:
            self._temperature = value
        elif isinstance(value, (float, int, fem.Constant, fem.Function)):
            self._temperature = value
        elif callable(value):
            self._temperature = value
        else:
            raise TypeError(
                f"Value must be a float, int, fem.Constant, fem.Function, or callable"
            )

    @property
    def temperature_fenics(self):
        return self._temperature_fenics

    @temperature_fenics.setter
    def temperature_fenics(self, value):
        if value is None:
            self._temperature_fenics = value
            return
        self._temperature_fenics = value

    @property
    def temperature_time_dependent(self):
        if self.temperature is None:
            return False
        if isinstance(self.temperature, fem.Constant):
            return False
        if callable(self.temperature):
            arguments = self.temperature.__code__.co_varnames
            return "t" in arguments
        else:
            return False

    @property
    def multispecies(self):
        return len(self.species) > 1

    def initialise(self):
        self.define_function_space()
        self.define_markers_and_measures()
        self.assign_functions_to_species()

        self.t = fem.Constant(self.mesh.mesh, 0.0)
        self.dt = self.settings.stepsize.get_dt(self.mesh.mesh)

        self.define_temperature()
        self.define_boundary_conditions()
        self.create_formulation()
        self.create_solver()
        self.defing_export_writers()

    def define_temperature(self):
        """Sets the value of temperature_fenics_value. The type depends on
        self.temperature. If self.temperature is a function on t only, create
        a fem.Constant. Else, create an dolfinx.fem.Expression (stored in
        self.temperature_expr) to be updated, a dolfinx.fem.Function object
        is created from the Expression (stored in self.temperature_fenics_value)
        """
        # check if temperature is None
        if self.temperature is None:
            raise TypeError("Temperature needs to be defined")

        # if temperature is a float or int, create a fem.Constant
        elif isinstance(self.temperature, (float, int)):
            self.temperature_fenics = F.as_fenics_constant(
                self.temperature, self.mesh.mesh
            )
        # if temperature is a fem.Constant or function, pass it to temperature_fenics
        elif isinstance(self.temperature, (fem.Constant, fem.Function)):
            self.temperature_fenics = self.temperature

        # if temperature is callable, process accordingly
        elif callable(self.temperature):
            arguments = self.temperature.__code__.co_varnames
            if "t" in arguments and "x" not in arguments and "T" not in arguments:
                # only t is an argument
                self.temperature_fenics = F.as_fenics_constant(
                    mesh=self.mesh.mesh, value=self.temperature(t=float(self.t))
                )
            else:
                x = ufl.SpatialCoordinate(self.mesh.mesh)
                CG_temperature = basix.ufl.element(
                    basix.ElementFamily.P,
                    self.mesh.mesh.basix_cell(),
                    1,
                    basix.LagrangeVariant.equispaced,
                )
                function_space_temperature = fem.FunctionSpace(
                    self.mesh.mesh, CG_temperature
                )
                self.temperature_fenics = fem.Function(function_space_temperature)
                kwargs = {}
                if "t" in arguments:
                    kwargs["t"] = self.t
                if "x" in arguments:
                    kwargs["x"] = x

                # store the expression of the temperature
                # to update the temperature_fenics later
                self.temperature_expr = fem.Expression(
                    self.temperature(**kwargs),
                    self.function_space.element.interpolation_points(),
                )
                self.temperature_fenics.interpolate(self.temperature_expr)

    def defing_export_writers(self):
        """Defines the export writers of the model, if field is given as
        a string, find species object in self.species"""
        for export in self.exports:
            # if name of species is given then replace with species object
            for idx, field in enumerate(export.field):
                if isinstance(field, str):
                    export.field[idx] = F.find_species_from_name(field, self.species)

            if isinstance(export, (F.VTXExport, F.XDMFExport)):
                export.define_writer(MPI.COMM_WORLD)
                if isinstance(export, F.XDMFExport):
                    export.writer.write_mesh(self.mesh.mesh)

    def define_function_space(self):
        """Creates the function space of the model, creates a mixed element if
        model is multispecies. Creates the main solution and previous solution
        function u and u_n."""
        element_CG = basix.ufl.element(
            basix.ElementFamily.P,
            self.mesh.mesh.basix_cell(),
            1,
            basix.LagrangeVariant.equispaced,
        )
        if not self.multispecies:
            element = element_CG
        else:
            elements = []
            for spe in self.species:
                if isinstance(spe, F.Species):
                    # TODO check if mobile or immobile for traps
                    elements.append(element_CG)
            element = ufl.MixedElement(elements)

        self.function_space = fem.FunctionSpace(self.mesh.mesh, element)

        self.u = Function(self.function_space)
        self.u_n = Function(self.function_space)

    def assign_functions_to_species(self):
        """Creates the solution, prev solution, test function and
        post-processing solution for each species, if model is multispecies,
        created a collapsed function space for each species"""

        if not self.multispecies:
            sub_solutions = [self.u]
            sub_prev_solution = [self.u_n]
            sub_test_functions = [ufl.TestFunction(self.function_space)]
            self.species[0].sub_function_space = self.function_space
            self.species[0].post_processing_solution = fem.Function(self.function_space)
        else:
            sub_solutions = list(ufl.split(self.u))
            sub_prev_solution = list(ufl.split(self.u_n))
            sub_test_functions = list(ufl.TestFunctions(self.function_space))

            for idx, spe in enumerate(self.species):
                spe.sub_function_space = self.function_space.sub(idx)
                spe.post_processing_solution = self.u.sub(idx).collapse()
                spe.collapsed_function_space, _ = self.function_space.sub(
                    idx
                ).collapse()

        for idx, spe in enumerate(self.species):
            spe.solution = sub_solutions[idx]
            spe.prev_solution = sub_prev_solution[idx]
            spe.test_function = sub_test_functions[idx]

    def define_markers_and_measures(self):
        """Defines the markers and measures of the model"""

        facet_indices, tags_facets = [], []

        # find all cells in domain and mark them as 0
        num_cells = self.mesh.mesh.topology.index_map(self.mesh.vdim).size_local
        mesh_cell_indices = np.arange(num_cells, dtype=np.int32)
        tags_volumes = np.full(num_cells, 0, dtype=np.int32)

        for sub_dom in self.subdomains:
            if isinstance(sub_dom, F.SurfaceSubdomain1D):
                facet_index = sub_dom.locate_boundary_facet_indices(
                    self.mesh.mesh, self.mesh.fdim
                )
                facet_indices.append(facet_index)
                tags_facets.append(sub_dom.id)
            if isinstance(sub_dom, F.VolumeSubdomain1D):
                # find all cells in subdomain and mark them as sub_dom.id
                self.volume_subdomains.append(sub_dom)
                entities = sub_dom.locate_subdomain_entities(
                    self.mesh.mesh, self.mesh.vdim
                )
                tags_volumes[entities] = sub_dom.id

        # check if all borders are defined
        if isinstance(self.mesh, F.Mesh1D):
            self.mesh.check_borders(self.volume_subdomains)

        # dofs and tags need to be in np.in32 format for meshtags
        facet_indices = np.array(facet_indices, dtype=np.int32)
        tags_facets = np.array(tags_facets, dtype=np.int32)

        # define mesh tags
        self.facet_meshtags = meshtags(
            self.mesh.mesh, self.mesh.fdim, facet_indices, tags_facets
        )
        self.volume_meshtags = meshtags(
            self.mesh.mesh, self.mesh.vdim, mesh_cell_indices, tags_volumes
        )

        # define measures
        self.ds = Measure(
            "ds", domain=self.mesh.mesh, subdomain_data=self.facet_meshtags
        )
        self.dx = Measure(
            "dx", domain=self.mesh.mesh, subdomain_data=self.volume_meshtags
        )

    def define_boundary_conditions(self):
        """Defines the dirichlet boundary conditions of the model"""
        for bc in self.boundary_conditions:
            if isinstance(bc.species, str):
                # if name of species is given then replace with species object
                bc.species = F.find_species_from_name(bc.species, self.species)
            if isinstance(bc, F.DirichletBC):
                form = self.create_dirichletbc_form(bc)
                self.bc_forms.append(form)

    def create_dirichletbc_form(self, bc):
        """Creates a dirichlet boundary condition form

        Args:
            bc (festim.DirichletBC): the boundary condition

        Returns:
            dolfinx.fem.bcs.DirichletBC: A representation of
                the boundary condition for modifying linear systems.
        """
        # create value_fenics
        function_space_value = None

        if callable(bc.value):
            # if bc.value is a callable then need to provide a functionspace
            if not self.multispecies:
                function_space_value = bc.species.sub_function_space
            else:
                function_space_value = bc.species.collapsed_function_space

        bc.create_value(
            mesh=self.mesh.mesh,
            temperature=self.temperature_fenics,
            function_space=function_space_value,
            t=self.t,
        )

        # get dofs
        if self.multispecies and isinstance(bc.value_fenics, (fem.Function)):
            function_space_dofs = (
                bc.species.sub_function_space,
                bc.species.collapsed_function_space,
            )
        else:
            function_space_dofs = bc.species.sub_function_space

        bc_dofs = bc.define_surface_subdomain_dofs(
            facet_meshtags=self.facet_meshtags,
            mesh=self.mesh,
            function_space=function_space_dofs,
        )

        # create form
        if not self.multispecies and isinstance(bc.value_fenics, (fem.Function)):
            # no need to pass the functionspace since value_fenics is already a Function
            function_space_form = None
        else:
            function_space_form = bc.species.sub_function_space

        form = fem.dirichletbc(
            value=bc.value_fenics,
            dofs=bc_dofs,
            V=function_space_form,
        )

        return form

    def create_formulation(self):
        """Creates the formulation of the model"""
        if len(self.sources) > 1:
            raise NotImplementedError("Sources not implemented yet")

        self.formulation = 0

        for spe in self.species:
            u = spe.solution
            u_n = spe.prev_solution
            v = spe.test_function

            for vol in self.volume_subdomains:
                D = vol.material.get_diffusion_coefficient(
                    self.mesh.mesh, self.temperature_fenics, spe
                )

                self.formulation += dot(D * grad(u), grad(v)) * self.dx(vol.id)
                self.formulation += ((u - u_n) / self.dt) * v * self.dx(vol.id)

                # add sources
                # TODO implement this
                # for source in self.sources:
                #     # f = Constant(my_mesh.mesh, (PETSc.ScalarType(0)))
                #     if source.species == spe:
                #         formulation += source * v * self.dx
                # add fluxes
                # TODO implement this
                # for bc in self.boundary_conditions:
                #     pass
                #     if bc.species == spe and bc.type != "dirichlet":
                #         formulation += bc * v * self.ds

    def create_solver(self):
        """Creates the solver of the model"""
        problem = fem.petsc.NonlinearProblem(
            self.formulation,
            self.u,
            bcs=self.bc_forms,
        )
        self.solver = NewtonSolver(MPI.COMM_WORLD, problem)
        self.solver.atol = self.settings.atol
        self.solver.rtol = self.settings.rtol
        self.solver.max_it = self.settings.max_iterations

    def run(self):
        """Runs the model

        Returns:
            list of float: the times of the simulation
            list of float: the fluxes of the simulation
        """
        self.times, self.flux_values = [], []
        self.flux_values_1, self.flux_values_2 = [], []

        self.progress = tqdm.autonotebook.tqdm(
            desc="Solving H transport problem",
            total=self.settings.final_time,
            unit_scale=True,
        )
        while self.t.value < self.settings.final_time:
            self.iterate()

<<<<<<< HEAD
        if self.multispecies:
            self.flux_values = [self.flux_values_1, self.flux_values_2]

        return self.times, self.flux_values

    def iterate(
        self, skip_post_processing=False
    ):  # TODO remove skip_post_processing flag, just temporary
        """Iterates the model for a given time step"""
        self.progress.update(self.dt.value)
        self.t.value += self.dt.value

        # update boundary conditions
        for bc in self.boundary_conditions:
            bc.update(float(self.t))
=======
            self.update_time_dependent_values(float(self.t))
>>>>>>> 22de6a6b

        self.solver.solve(self.u)

        # post processing
        # TODO remove this
        if not skip_post_processing:
            if not self.multispecies:
                D_D = self.subdomains[0].material.get_diffusion_coefficient(
                    self.mesh.mesh, self.temperature_fenics, self.species[0]
                )
                cm = self.u
                self.species[0].post_processing_solution = self.u

                surface_flux = form(D_D * dot(grad(cm), self.mesh.n) * self.ds(2))
                flux = assemble_scalar(surface_flux)
                self.flux_values.append(flux)
                self.times.append(float(self.t))
            else:
                for idx, spe in enumerate(self.species):
                    spe.post_processing_solution = self.u.sub(idx)

                cm_1, cm_2 = self.u.split()
                D_1 = self.subdomains[0].material.get_diffusion_coefficient(
                    self.mesh.mesh, self.temperature_fenics, self.species[0]
                )
                D_2 = self.subdomains[0].material.get_diffusion_coefficient(
                    self.mesh.mesh, self.temperature_fenics, self.species[1]
                )
                surface_flux_1 = form(D_1 * dot(grad(cm_1), self.mesh.n) * self.ds(2))
                surface_flux_2 = form(D_2 * dot(grad(cm_2), self.mesh.n) * self.ds(2))
                flux_1 = assemble_scalar(surface_flux_1)
                flux_2 = assemble_scalar(surface_flux_2)
                self.flux_values_1.append(flux_1)
                self.flux_values_2.append(flux_2)
                self.times.append(float(self.t))

        for export in self.exports:
            if isinstance(export, (F.VTXExport, F.XDMFExport)):
                export.write(float(self.t))

<<<<<<< HEAD
        # update previous solution
        self.u_n.x.array[:] = self.u.x.array[:]
=======
        return times, flux_values

    def update_time_dependent_values(self, t):
        """Updates the time dependent values of the model
        like temperature, boundary conditions, sources, etc.
        """
        # update temperature if time dependent
        if self.temperature_time_dependent:
            if isinstance(self.temperature_fenics, fem.Constant):
                self.temperature_fenics.value = self.temperature(t=t)
            else:
                self.temperature_fenics.interpolate(self.temperature_expr)

        # update boundary conditions
        for bc in self.boundary_conditions:
            bc.update(t)
>>>>>>> 22de6a6b
<|MERGE_RESOLUTION|>--- conflicted
+++ resolved
@@ -468,7 +468,7 @@
         while self.t.value < self.settings.final_time:
             self.iterate()
 
-<<<<<<< HEAD
+
         if self.multispecies:
             self.flux_values = [self.flux_values_1, self.flux_values_2]
 
@@ -484,9 +484,6 @@
         # update boundary conditions
         for bc in self.boundary_conditions:
             bc.update(float(self.t))
-=======
-            self.update_time_dependent_values(float(self.t))
->>>>>>> 22de6a6b
 
         self.solver.solve(self.u)
 
@@ -527,24 +524,5 @@
             if isinstance(export, (F.VTXExport, F.XDMFExport)):
                 export.write(float(self.t))
 
-<<<<<<< HEAD
         # update previous solution
         self.u_n.x.array[:] = self.u.x.array[:]
-=======
-        return times, flux_values
-
-    def update_time_dependent_values(self, t):
-        """Updates the time dependent values of the model
-        like temperature, boundary conditions, sources, etc.
-        """
-        # update temperature if time dependent
-        if self.temperature_time_dependent:
-            if isinstance(self.temperature_fenics, fem.Constant):
-                self.temperature_fenics.value = self.temperature(t=t)
-            else:
-                self.temperature_fenics.interpolate(self.temperature_expr)
-
-        # update boundary conditions
-        for bc in self.boundary_conditions:
-            bc.update(t)
->>>>>>> 22de6a6b
