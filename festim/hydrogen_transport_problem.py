--- conflicted
+++ resolved
@@ -99,21 +99,12 @@
         sources=None,
         boundary_conditions=None,
         settings=None,
-<<<<<<< HEAD
-        exports=[],
-        traps=[],
-    ) -> None:
-=======
         exports=None,
+        traps=None,
     ):
->>>>>>> d601d067
         self.mesh = mesh
         self.temperature = temperature
         self.settings = settings
-<<<<<<< HEAD
-        self.exports = exports
-        self.traps = traps
-=======
 
         # for arguments to initliase as empty list
         # if arg not None, assign arg, else assign empty list
@@ -123,7 +114,7 @@
         self.sources = sources or []
         self.boundary_conditions = boundary_conditions or []
         self.exports = exports or []
->>>>>>> d601d067
+        self.traps = traps or []
 
         self.dx = None
         self.ds = None
