from festim import SurfaceQuantity, k_B
import fenics as f
import numpy as np


class SurfaceFlux(SurfaceQuantity):
    """
    Computes the surface flux of a field at a given surface in cartesian coordinates

    Args:
        field (str, int):  the field ("solute", 0, 1, "T", "retention")
        surface (int): the surface id

    Attributes:
        field (str, int):  the field ("solute", 0, 1, "T", "retention")
        surface (int): the surface id
        export_unit (str): the unit of the derived quantity in the export file
        title (str): the title of the derived quantity
        show_units (bool): show the units in the title in the derived quantities
            file
        function (dolfin.function.function.Function): the solution function of
            the field

    .. note::
        Object to compute the flux J of a field u through a surface
        J = integral(+prop * grad(u) . n ds)
        where prop is the property of the field (D, thermal conductivity, etc)
        u is the field
        n is the normal vector of the surface
        ds is the surface measure.
        units are in H/m2/s in 1D, H/m/s in 2D and H/s in 3D domains for hydrogen
        concentration and W/m2 in 1D, W/m in 2D and W in 3D domains for temperature

    """

    def __init__(self, field, surface) -> None:
        super().__init__(field=field, surface=surface)
        self.soret = None

    @property
    def allowed_meshes(self):
        return ["cartesian"]

    @property
    def export_unit(self):
        # obtain domain dimension
        dim = self.function.function_space().mesh().topology().dim()
        # return unit depending on field and dimension of domain
        if self.field == "T":
            return f"W m{dim-3}".replace(" m0", "")
        else:
            return f"H m{dim-3} s-1".replace(" m0", "")

    @property
    def title(self):
        quantity_title = f"Flux surface {self.surface}: {self.field}"
        if self.show_units:
            if self.field == "T":
                quantity_title = f"Heat flux surface {self.surface}"
            else:
                quantity_title = f"{self.field} flux surface {self.surface}"

            return quantity_title + f" ({self.export_unit})"

        else:
            return quantity_title

    @property
    def prop(self):
        field_to_prop = {
            "0": self.D,
            "solute": self.D,
            0: self.D,
            "T": self.thermal_cond,
        }
        return field_to_prop[self.field]

    def compute(self):
        flux = f.assemble(
            self.prop * f.dot(f.grad(self.function), self.n) * self.ds(self.surface)
        )
        if self.soret and self.field in [0, "0", "solute"]:
            flux += f.assemble(
                self.prop
                * self.function
                * self.Q
                / (k_B * self.T**2)
                * f.dot(f.grad(self.T), self.n)
                * self.ds(self.surface)
            )
        return flux


class SurfaceFluxCylindrical(SurfaceFlux):
    """
    Object to compute the flux J of a field u through a surface
    J = integral(-prop * grad(u) . n ds)
    where prop is the property of the field (D, thermal conductivity, etc)
    u is the field
    n is the normal vector of the surface
    ds is the surface measure in cylindrical coordinates.
    ds = r dr dtheta or ds = r dz dtheta

    .. note::
        For particle fluxes J is given in H/s, for heat fluxes J is given in W

    Args:
        field (str, int):  the field ("solute", 0, 1, "T", "retention")
        surface (int): the surface id
        azimuth_range (tuple, optional): Range of the azimuthal angle
            (theta) needs to be between 0 and 2 pi. Defaults to (0, 2 * np.pi).
    """

    def __init__(self, field, surface, azimuth_range=(0, 2 * np.pi)) -> None:
        super().__init__(field=field, surface=surface)
        self.r = None
        self.azimuth_range = azimuth_range

    @property
<<<<<<< HEAD
    def export_unit(self):
        # obtain domain dimension
        dim = self.function.function_space().mesh().topology().dim()
        # return unit depending on field and dimension of domain
        if self.field == "T":
            return f"W m{dim-2}".replace(" m0", "")
        else:
            return f"H m{dim-2} s-1".replace(" m0", "")
=======
    def allowed_meshes(self):
        return ["cylindrical"]
>>>>>>> 10bfae98

    @property
    def title(self):
        if self.field == "T":
            quantity_title = f"Heat flux surface {self.surface}"
        else:
            quantity_title = f"{self.field} flux surface {self.surface}"

        if self.show_units:
            return quantity_title + f" ({self.export_unit})"
        else:
            return quantity_title

    @property
    def azimuth_range(self):
        return self._azimuth_range

    @azimuth_range.setter
    def azimuth_range(self, value):
        if value[0] < 0 or value[1] > 2 * np.pi:
            raise ValueError("Azimuthal range must be between 0 and pi")
        self._azimuth_range = value

    def compute(self):

        if self.r is None:
            mesh = (
                self.function.function_space().mesh()
            )  # get the mesh from the function
            rthetaz = f.SpatialCoordinate(mesh)  # get the coordinates from the mesh
            self.r = rthetaz[0]  # only care about r here

        # dS_z = r dr dtheta , assuming axisymmetry dS_z = theta r dr
        # dS_r = r dz dtheta , assuming axisymmetry dS_r = theta r dz
        # in both cases the expression with self.ds is the same

        flux = f.assemble(
            self.prop
            * self.r
            * f.dot(f.grad(self.function), self.n)
            * self.ds(self.surface)
        )
        if self.soret and self.field in [0, "0", "solute"]:
            flux += f.assemble(
                self.prop
                * self.r
                * self.function
                * self.Q
                / (k_B * self.T**2)
                * f.dot(f.grad(self.T), self.n)
                * self.ds(self.surface)
            )
        flux *= self.azimuth_range[1] - self.azimuth_range[0]
        return flux


class SurfaceFluxSpherical(SurfaceFlux):
    """
    Object to compute the flux J of a field u through a surface
    J = integral(-prop * grad(u) . n ds)
    where prop is the property of the field (D, thermal conductivity, etc)
    u is the field
    n is the normal vector of the surface
    ds is the surface measure in spherical coordinates.
    ds = r^2 sin(theta) dtheta dphi

    .. note::
        For particle fluxes J is given in H/s, for heat fluxes J is given in W

    Args:
        field (str, int):  the field ("solute", 0, 1, "T", "retention")
        surface (int): the surface id
        azimuth_range (tuple, optional): Range of the azimuthal angle
            (phi) needs to be between 0 and pi. Defaults to (0, np.pi).
        polar_range (tuple, optional): Range of the polar angle
            (theta) needs to be between - pi and pi. Defaults to (-np.pi, np.pi).
    """

    def __init__(
        self, field, surface, azimuth_range=(0, np.pi), polar_range=(-np.pi, np.pi)
    ) -> None:
        super().__init__(field=field, surface=surface)
        self.r = None
        self.polar_range = polar_range
        self.azimuth_range = azimuth_range

    @property
<<<<<<< HEAD
    def export_unit(self):
        if self.field == "T":
            return f"W"
        else:
            return f"H s-1"
=======
    def allowed_meshes(self):
        return ["spherical"]
>>>>>>> 10bfae98

    @property
    def title(self):
        if self.field == "T":
            quantity_title = f"Heat flux surface {self.surface}"
        else:
            quantity_title = f"{self.field} flux surface {self.surface}"

        if self.show_units:
            return quantity_title + f" ({self.export_unit})"
        else:
            return quantity_title

    @property
    def polar_range(self):
        return self._polar_range

    @polar_range.setter
    def polar_range(self, value):
        if value[0] < -np.pi or value[1] > np.pi:
            raise ValueError("Polar range must be between - pi and pi")
        self._polar_range = value

    @property
    def azimuth_range(self):
        return self._azimuth_range

    @azimuth_range.setter
    def azimuth_range(self, value):
        if value[0] < 0 or value[1] > np.pi:
            raise ValueError("Azimuthal range must be between 0 and pi")
        self._azimuth_range = value

    def compute(self):

        if self.r is None:
            mesh = (
                self.function.function_space().mesh()
            )  # get the mesh from the function
            rthetaphi = f.SpatialCoordinate(mesh)  # get the coordinates from the mesh
            self.r = rthetaphi[0]  # only care about r here

        # dS_r = r^2 sin(theta) dtheta dphi
        # integral(f dS_r) = integral(f r^2 sin(theta) dtheta dphi)
        #                  = (phi2 - phi1) * (-cos(theta2) + cos(theta1)) * f r^2
        flux = f.assemble(
            self.prop
            * self.r**2
            * f.dot(f.grad(self.function), self.n)
            * self.ds(self.surface)
        )
        if self.soret and self.field in [0, "0", "solute"]:
            flux += f.assemble(
                self.prop
                * self.r**2
                * self.function
                * self.Q
                / (k_B * self.T**2)
                * f.dot(f.grad(self.T), self.n)
                * self.ds(self.surface)
            )
        flux *= (self.polar_range[1] - self.polar_range[0]) * (
            -np.cos(self.azimuth_range[1]) + np.cos(self.azimuth_range[0])
        )
        return flux<|MERGE_RESOLUTION|>--- conflicted
+++ resolved
@@ -117,7 +117,6 @@
         self.azimuth_range = azimuth_range
 
     @property
-<<<<<<< HEAD
     def export_unit(self):
         # obtain domain dimension
         dim = self.function.function_space().mesh().topology().dim()
@@ -126,10 +125,10 @@
             return f"W m{dim-2}".replace(" m0", "")
         else:
             return f"H m{dim-2} s-1".replace(" m0", "")
-=======
+
+    @property
     def allowed_meshes(self):
         return ["cylindrical"]
->>>>>>> 10bfae98
 
     @property
     def title(self):
@@ -217,16 +216,15 @@
         self.azimuth_range = azimuth_range
 
     @property
-<<<<<<< HEAD
     def export_unit(self):
         if self.field == "T":
             return f"W"
         else:
             return f"H s-1"
-=======
+
+    @property
     def allowed_meshes(self):
         return ["spherical"]
->>>>>>> 10bfae98
 
     @property
     def title(self):
