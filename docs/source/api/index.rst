#############
API reference
#############


.. automodule:: festim.boundary_conditions
    :members:
    :show-inheritance:

.. automodule:: festim.exports
    :members:
    :show-inheritance:

<<<<<<< HEAD
.. toctree::
   :maxdepth: 1
   :caption: Contents:

   subdomains
   species
   boundary_conditions

.. .. automodule:: festim.boundary_csonditions
..   :members:
..   :show-inheritance:
..   :exclude-members: __weakref__
..   :private-members:
..   :inherited-members:
=======
.. automodule:: festim.mesh
    :members:
    :show-inheritance:

.. automodule:: festim.subdomain
    :members:
    :show-inheritance:

.. automodule:: festim.advection
    :members:
    :show-inheritance:

.. automodule:: festim.coupled_heat_hydrogen_problem
    :members:
    :show-inheritance:

.. automodule:: festim.heat_transfer_problem
    :members:
    :show-inheritance:

.. automodule:: festim.helpers_discontinuity
    :members:
    :show-inheritance:

.. automodule:: festim.helpers
    :members:
    :show-inheritance:
>>>>>>> db928e53

.. automodule:: festim.hydrogen_transport_problem
    :members:
    :show-inheritance:

.. automodule:: festim.initial_condition
    :members:
    :show-inheritance:

.. automodule:: festim.material
    :members:
    :show-inheritance:

.. automodule:: festim.problem
    :members:
    :show-inheritance:

.. automodule:: festim.reaction
    :members:
    :show-inheritance:

.. automodule:: festim.settings
    :members:
    :show-inheritance:

.. automodule:: festim.source
    :members:
    :show-inheritance:

.. automodule:: festim.species
    :members:
    :show-inheritance:

.. automodule:: festim.stepsize
    :members:
    :show-inheritance:

.. automodule:: festim.trap
    :members:
    :show-inheritance:<|MERGE_RESOLUTION|>--- conflicted
+++ resolved
@@ -11,22 +11,6 @@
     :members:
     :show-inheritance:
 
-<<<<<<< HEAD
-.. toctree::
-   :maxdepth: 1
-   :caption: Contents:
-
-   subdomains
-   species
-   boundary_conditions
-
-.. .. automodule:: festim.boundary_csonditions
-..   :members:
-..   :show-inheritance:
-..   :exclude-members: __weakref__
-..   :private-members:
-..   :inherited-members:
-=======
 .. automodule:: festim.mesh
     :members:
     :show-inheritance:
@@ -54,7 +38,6 @@
 .. automodule:: festim.helpers
     :members:
     :show-inheritance:
->>>>>>> db928e53
 
 .. automodule:: festim.hydrogen_transport_problem
     :members:
