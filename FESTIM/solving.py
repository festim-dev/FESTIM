from FESTIM import *
from fenics import *
import numpy as np


def solve_it(F, u, J, bcs, t, dt, solving_parameters):
    converged = False
    u_ = Function(u.function_space())
    u_.assign(u)
    while converged is False:
        u.assign(u_)
        u, nb_it, converged = solve_once(F, u, J, bcs, solving_parameters)
<<<<<<< HEAD
        t_stop = solving_parameters["adaptive_stepsize"]["t_stop"]
        stepsize_stop_max = \
            solving_parameters["adaptive_stepsize"]["stepsize_stop_max"]
        stepsize_change_ratio = \
            solving_parameters["adaptive_stepsize"]["stepsize_change_ratio"]
        dt_min = solving_parameters["adaptive_stepsize"]["dt_min"]
        adaptive_stepsize(
=======
        if "adaptive_stepsize" in solving_parameters.keys():
            t_stop = solving_parameters["adaptive_stepsize"]["t_stop"]
            stepsize_stop_max = \
                solving_parameters["adaptive_stepsize"]["stepsize_stop_max"]
            stepsize_change_ratio = \
                solving_parameters[
                    "adaptive_stepsize"]["stepsize_change_ratio"]
            dt_min = solving_parameters["adaptive_stepsize"]["dt_min"]
            adaptive_stepsize(
>>>>>>> 87005d9b
                nb_it=nb_it, converged=converged, dt=dt,
                stepsize_change_ratio=stepsize_change_ratio,
                dt_min=dt_min, t=t, t_stop=t_stop,
                stepsize_stop_max=stepsize_stop_max)
<<<<<<< HEAD
    times = np.array(sorted(solving_parameters['times']))
    if "times" in solving_parameters.keys():
        if t < times[len(times) - 1]:
            index_closest = (np.abs(times-t)).argmin()
            if t >= times[index_closest]:
                next_time = times[index_closest+1]
            else:
                next_time = times[index_closest]
            if t + float(dt) > next_time:
                dt.assign(next_time - t)
=======
>>>>>>> 87005d9b
    return u, dt


def solve_once(F, u, J, bcs, solving_parameters):
    problem = NonlinearVariationalProblem(F, u, bcs, J)
    solver = NonlinearVariationalSolver(problem)
    solver.parameters["newton_solver"]["error_on_nonconvergence"] = False
    solver.parameters["newton_solver"]["absolute_tolerance"] = \
        solving_parameters['newton_solver']['absolute_tolerance']
    solver.parameters["newton_solver"]["relative_tolerance"] = \
        solving_parameters['newton_solver']['relative_tolerance']
    solver.parameters["newton_solver"]["maximum_iterations"] = \
        solving_parameters['newton_solver']['maximum_iterations']
    nb_it, converged = solver.solve()

    return u, nb_it, converged


def adaptive_stepsize(nb_it, converged, dt, dt_min,
                      stepsize_change_ratio, t, t_stop,
                      stepsize_stop_max):
    '''
    Adapts the stepsize as function of the number of iterations of the
    solver.
    Arguments:
    - solver : FEniCS NonlinearVariationalSolver
    - nb_it : int, number of iterations
    - dt : Constant(), fenics object
    - dt_min : float, stepsize minimum value
    - stepsize_change_ration : float, stepsize change ratio
    - t : float, time
    - t_stop : float, time where adaptive time step stops
    - stepsize_stop_max : float, maximum stepsize after stop
    Returns:
    - dt : Constant(), fenics object
    '''
    if converged is False:
        dt.assign(float(dt)/stepsize_change_ratio)
        if float(dt) < dt_min:
            sys.exit('Error: stepsize reached minimal value')

    if nb_it < 5:
        dt.assign(float(dt)*stepsize_change_ratio)
    else:
        dt.assign(float(dt)/stepsize_change_ratio)
    if t > t_stop:
        if float(dt) > stepsize_stop_max:
            dt.assign(stepsize_stop_max)
    return<|MERGE_RESOLUTION|>--- conflicted
+++ resolved
@@ -10,15 +10,6 @@
     while converged is False:
         u.assign(u_)
         u, nb_it, converged = solve_once(F, u, J, bcs, solving_parameters)
-<<<<<<< HEAD
-        t_stop = solving_parameters["adaptive_stepsize"]["t_stop"]
-        stepsize_stop_max = \
-            solving_parameters["adaptive_stepsize"]["stepsize_stop_max"]
-        stepsize_change_ratio = \
-            solving_parameters["adaptive_stepsize"]["stepsize_change_ratio"]
-        dt_min = solving_parameters["adaptive_stepsize"]["dt_min"]
-        adaptive_stepsize(
-=======
         if "adaptive_stepsize" in solving_parameters.keys():
             t_stop = solving_parameters["adaptive_stepsize"]["t_stop"]
             stepsize_stop_max = \
@@ -28,12 +19,10 @@
                     "adaptive_stepsize"]["stepsize_change_ratio"]
             dt_min = solving_parameters["adaptive_stepsize"]["dt_min"]
             adaptive_stepsize(
->>>>>>> 87005d9b
                 nb_it=nb_it, converged=converged, dt=dt,
                 stepsize_change_ratio=stepsize_change_ratio,
                 dt_min=dt_min, t=t, t_stop=t_stop,
                 stepsize_stop_max=stepsize_stop_max)
-<<<<<<< HEAD
     times = np.array(sorted(solving_parameters['times']))
     if "times" in solving_parameters.keys():
         if t < times[len(times) - 1]:
@@ -44,8 +33,6 @@
                 next_time = times[index_closest]
             if t + float(dt) > next_time:
                 dt.assign(next_time - t)
-=======
->>>>>>> 87005d9b
     return u, dt
 
 
