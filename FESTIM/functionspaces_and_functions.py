--- conflicted
+++ resolved
@@ -21,60 +21,4 @@
         traps = FiniteElement(element_trap, mesh.ufl_cell(), order_trap)
         element = [solute] + [traps]*nb_traps
         V = FunctionSpace(mesh, MixedElement(element))
-<<<<<<< HEAD
-    return V
-=======
-    return V
-
-
-def define_test_functions(V, W, number_ext_traps):
-    '''
-    Returns the testfunctions for formulation
-    Arguments:
-    - V, W: FunctionSpace(), functionspaces of concentrations and
-    trap densities
-    - number_ext_traps: int, number of extrinsic traps
-    Returns:
-    - testfunctions_concentrations: list, contains fenics.TestFunction()
-    - testfunctions_extrinsic_traps: list, contains fenics.TestFunction()
-    '''
-    v = TestFunction(V)
-    testfunctions_concentrations = list(split(v))
-    testfunctions_extrinsic_traps = list()
-    for i in range(number_ext_traps):
-        testfunctions_extrinsic_traps.append(TestFunction(W))
-    return testfunctions_concentrations, testfunctions_extrinsic_traps
-
-
-def define_functions(V):
-    '''
-    Returns Function() objects for formulation
-    Arguments:
-    - V: fenics.FunctionSpace()
-    Returns:
-    - u: fenics.Function()
-    - solutions: list, components of u
-    '''
-    u = Function(V)
-    # Split system functions to access components
-    solutions = list(split(u))
-    return u, solutions
-
-
-def define_functions_extrinsic_traps(W, traps):
-    '''
-    Returns a list of Function(W)
-    Arguments:
-    -W: fenics.FunctionSpace, functionspace of trap densities
-    -traps: dict, contains the traps infos
-    Returns:
-    - extrinsic_traps: list, contains fenics.Function()
-    '''
-    extrinsic_traps = []
-
-    for trap in traps:
-        if 'type' in trap.keys():  # Default is intrinsic
-            if trap['type'] == 'extrinsic':
-                extrinsic_traps.append(Function(W))  # density
-    return extrinsic_traps
->>>>>>> f3717160
+    return V