--- conflicted
+++ resolved
@@ -125,16 +125,13 @@
     temperature = Constant(my_mesh.mesh, 500.0)
     my_model.temperature = temperature
 
-<<<<<<< HEAD
     my_model.boundary_conditions = [
         F.DirichletBC(subdomain=right_surface, value=0, species="H"),
         F.SievertsBC(
             subdomain=left_surface, S_0=4.02e21, E_S=1.04, pressure=100, species="H"
         ),
     ]
-=======
     my_model.exports = [F.VTXExport("test.bp", field=mobile_H)]
->>>>>>> a2fc5c3f
 
     my_model.initialise()
 
