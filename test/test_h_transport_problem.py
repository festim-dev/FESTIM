--- conflicted
+++ resolved
@@ -647,7 +647,6 @@
         my_model.species = [1, 2, 3]
 
 
-<<<<<<< HEAD
 def test_create_species_from_trap():
     "Test that a new species and reaction is created when a trap is given"
     my_model = F.HydrogenTransportProblem()
@@ -671,7 +670,8 @@
 
     assert len(my_model.reactions) == 1
     assert isinstance(my_model.reactions[0], F.Reaction)
-=======
+
+
 @pytest.mark.parametrize(
     "attribute, value",
     [
@@ -691,5 +691,4 @@
     getattr(model_1, attribute).append(value)
 
     model_2 = F.HydrogenTransportProblem()
-    assert len(getattr(model_2, attribute)) == 0
->>>>>>> d601d067
+    assert len(getattr(model_2, attribute)) == 0