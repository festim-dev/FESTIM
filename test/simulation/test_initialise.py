import festim as F
from pathlib import Path
import pytest
import sympy as sp


def test_initialise_changes_nb_of_sources():
    """Creates a Simulation object with a HeatTransferProblem that has sources,
    calls initialise several times and checks that the number of heat sources
    is correct.
    Reprodces bug in issue #473
    """
    my_model = F.Simulation()
    my_model.mesh = F.MeshFromVertices([1, 2, 3])
    my_model.materials = F.Materials([F.Material(id=1, D_0=1, E_D=0, thermal_cond=1)])
    my_model.T = F.HeatTransferProblem(transient=False)
    # add source to the HeatTransferProblem
    my_model.sources = [F.Source(value=0, volume=1, field="T")]
    my_model.settings = F.Settings(
        transient=False,
        absolute_tolerance=1e-10,
        relative_tolerance=1e-10,
    )

    for _ in range(4):
        my_model.initialise()
        assert len(my_model.T.sources) == 1


def test_initialise_sets_t_to_zero():
    """Creates a Simulation object and checks that .initialise() sets
    the t attribute to zero
    """
    # build
    my_model = F.Simulation()
    my_model.mesh = F.MeshFromVertices([1, 2, 3])
    my_model.materials = F.Materials([F.Material(id=1, D_0=1, E_D=0, thermal_cond=1)])
    my_model.T = F.Temperature(100)
    my_model.settings = F.Settings(
        transient=False,
        absolute_tolerance=1e-10,
        relative_tolerance=1e-10,
    )

    # assign a value to my_model.t
    my_model.t = 2

    # run
    my_model.initialise()

    # test

    # check that my_model.t is reinitialised to zero
    assert my_model.t == 0


def test_initialise_initialise_dt():
    """Creates a Simulation object and checks that .initialise() sets
    the value attribute of the dt attribute to dt.initial_value
    """
    # build
    my_model = F.Simulation()
    my_model.mesh = F.MeshFromVertices([1, 2, 3])
    my_model.materials = F.Material(id=1, D_0=1, E_D=0, thermal_cond=1)
    my_model.T = F.Temperature(100)
    my_model.dt = F.Stepsize(initial_value=3)
    my_model.settings = F.Settings(
        absolute_tolerance=1e-10, relative_tolerance=1e-10, final_time=4
    )
    my_model.dt.value.assign(26)

    # run
    my_model.initialise()

    # test
    assert my_model.dt.value(2) == 3


def test_TXTExport_times_added_to_milestones(tmpdir):
    """Creates a Simulation object and checks that, if no dt.milestones
     are given and TXTExport.times are given, TXTExport.times are
    are added to dt.milestones by .initialise()

    Args:
        tmpdir (os.PathLike): path to the pytest temporary folder
    """
    # tmpdir
    d = tmpdir.mkdir("test_folder")

    # build
    my_model = F.Simulation()
    my_model.mesh = F.MeshFromVertices([1, 2, 3])
    my_model.materials = F.Material(id=1, D_0=1, E_D=0, thermal_cond=1)
    my_model.T = F.Temperature(100)
    my_model.dt = F.Stepsize(initial_value=3)
    my_model.settings = F.Settings(
        absolute_tolerance=1e-10, relative_tolerance=1e-10, final_time=4
    )
    txt_export = F.TXTExport(
        field="solute",
        filename="{}/solute_label.txt".format(str(Path(d))),
        times=[1, 2, 3],
    )
    my_model.exports = [txt_export]

    # run
    my_model.initialise()

    # test
    assert my_model.dt.milestones == txt_export.times


@pytest.mark.parametrize(
    "quantity",
    [
        F.SurfaceFlux(field="solute", surface=1),
        F.TotalVolume(field="solute", volume=1),
        F.TotalSurface(field="solute", surface=1),
        F.AverageSurface(field="solute", surface=1),
        F.AverageVolume(field="solute", volume=1),
        F.HydrogenFlux(surface=1),
        F.ThermalFlux(surface=1),
    ],
)
@pytest.mark.parametrize("sys", ["cylindrical", "spherical"])
def test_cartesian_and_surface_flux_warning(quantity, sys):
    """
    Creates a Simulation object and checks that, if either a cylindrical
    or spherical meshes are given with a SurfaceFlux, a warning is raised.

    Args:
        quantity (festim.DerivedQuantity): a festim.DerivedQuantity object
        sys (str): type of the coordinate system
    """
    # build
    my_model = F.Simulation()
    my_model.mesh = F.MeshFromVertices([1, 2, 3], type=sys)
    my_model.materials = F.Material(id=1, D_0=1, E_D=0)
    my_model.T = F.Temperature(100)
    my_model.dt = F.Stepsize(initial_value=3)
    my_model.settings = F.Settings(
        absolute_tolerance=1e-10, relative_tolerance=1e-10, final_time=4
    )

    derived_quantities = F.DerivedQuantities([quantity])
    my_model.exports = [derived_quantities]

    # test
    with pytest.warns(UserWarning, match=f"may not work as intended for {sys} meshes"):
        my_model.initialise()


@pytest.mark.parametrize(
    "value",
    [
        100,
        0,
        100.0,
        0.0,
        100 + 1 * F.x,
        0 + 1 * F.x,
        F.x,
        F.t,
        sp.Piecewise((400, F.t < 10), (300, True)),
    ],
)
def test_initialise_temp_as_number_or_sympy(value):
    """
    Creates a Simulation object and checks that the T attribute
    can be given as an int, a float or a sympy Expr
    """
    # build
    my_model = F.Simulation()
    my_model.mesh = F.MeshFromVertices([1, 2, 3])
    my_model.materials = F.Material(id=1, D_0=1, E_D=0)
    my_model.T = value
    my_model.settings = F.Settings(
        absolute_tolerance=1e-10, relative_tolerance=1e-10, transient=False
    )

    # run
    my_model.initialise()

    # test
    assert isinstance(my_model.T, F.Temperature)
    assert my_model.T.value == value


def test_error_is_raised_when_no_temp():
    """
    Creates a Simulation object and checks that an AttributeError is raised
    when .initialise() is called without a Temperature object defined
    """
    my_model = F.Simulation()

    my_model.mesh = F.MeshFromVertices([0, 1, 2, 3])

    my_model.materials = F.Material(D_0=1, E_D=0, id=1)

    my_model.settings = F.Settings(
        absolute_tolerance=1e-10,
        relative_tolerance=1e-10,
        transient=False,
    )

    with pytest.raises(AttributeError, match="Temperature is not defined"):
        my_model.initialise()


<<<<<<< HEAD
@pytest.mark.parametrize("value", ["coucou", [0, 0]])
def test_wrong_type_temperature(value):
    """
    Creates a Simulation object and checks that a TypeError is raised
    when the T attribute is given a value of the wrong type
    """
    my_model = F.Simulation()

    with pytest.raises(
        TypeError,
        match="accepted types for T attribute are int, float, sympy.Expr or festim.Temperature",
    ):
        my_model.T = value
=======
def test_error_raised_when_no_final_time():
    """
    Creates a Simulation object and checks that a AttributeError is raised
    when .initialise() is called without a final_time argument
    """

    my_model = F.Simulation()

    my_model.mesh = F.MeshFromVertices([0, 1, 2, 3])

    my_model.materials = F.Material(D_0=1, E_D=0, id=1)

    my_model.T = F.Temperature(500)

    my_model.settings = F.Settings(
        absolute_tolerance=1e-10,
        relative_tolerance=1e-10,
        transient=True,
    )

    my_model.dt = F.Stepsize(1)

    with pytest.raises(AttributeError, match="final_time argument must be provided"):
        my_model.initialise()
>>>>>>> fb2c99f5
<|MERGE_RESOLUTION|>--- conflicted
+++ resolved
@@ -207,7 +207,6 @@
         my_model.initialise()
 
 
-<<<<<<< HEAD
 @pytest.mark.parametrize("value", ["coucou", [0, 0]])
 def test_wrong_type_temperature(value):
     """
@@ -221,7 +220,8 @@
         match="accepted types for T attribute are int, float, sympy.Expr or festim.Temperature",
     ):
         my_model.T = value
-=======
+
+
 def test_error_raised_when_no_final_time():
     """
     Creates a Simulation object and checks that a AttributeError is raised
@@ -245,5 +245,4 @@
     my_model.dt = F.Stepsize(1)
 
     with pytest.raises(AttributeError, match="final_time argument must be provided"):
-        my_model.initialise()
->>>>>>> fb2c99f5
+        my_model.initialise()